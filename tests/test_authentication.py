--- conflicted
+++ resolved
@@ -238,7 +238,10 @@
 def assert_unauthorized(resp: Response) -> None:
     """Assert unauthorized response and cleared user context.
 
-    Args:
+    Args:<<<<<<< arched/add-test-cases-for-authentication-errors
+329
+ 
+
         resp (Response): Flask response object to verify.
     """
     assert resp.status_code == 401
@@ -325,7 +328,6 @@
     assert get_current_user() is None
 
 
-<<<<<<< HEAD
 def test_jwt_no_authorization_header(
     client_jwt: tuple[FlaskClient, str, str],
 ) -> None:
@@ -356,20 +358,6 @@
     assert get_current_user() is None
     resp = client.get("/jwt", headers={"Authorization": f"Bearer {expired_token}"})
     assert_unauthorized(resp)
-=======
-def test_expired_refresh_token(client_jwt: tuple[FlaskClient, str, str]) -> None:
-    """``refresh_access_token`` raises when the token has expired."""
-
-    client, access_token, refresh_token = client_jwt
-    from flarchitect.authentication import jwt as jwt_module
-
-    jwt_module.refresh_tokens_store[refresh_token]["expires_at"] = jwt_module.datetime.datetime.now(jwt_module.datetime.timezone.utc) - jwt_module.datetime.timedelta(seconds=1)
-
-    with pytest.raises(CustomHTTPException) as exc:
-        refresh_access_token(refresh_token)
-    assert exc.value.status_code == 403
-    assert "expired" in exc.value.reason
->>>>>>> 5598a473
 
 
 def test_custom_success_and_failure(client_custom: FlaskClient) -> None:
