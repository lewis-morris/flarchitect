--- conflicted
+++ resolved
@@ -70,13 +70,9 @@
     assert profile.status_code == 200
     assert profile.get_json()["username"] == "alice"
 
-<<<<<<< HEAD
-    bad_login = client.post("/auth/login", json={"username": "alice", "password": "badpwd"})
-=======
     bad_login = client.post(
         "/auth/login", json={"username": "alice", "password": "badpass"}
     )
->>>>>>> b39f1045
     assert bad_login.status_code == 401
 
 
@@ -103,15 +99,11 @@
     assert profile.status_code == 200
     assert profile.get_json()["username"] == "bob"
 
-<<<<<<< HEAD
-    bad_creds = base64.b64encode(b"bob:wrongp").decode("utf-8")
-    bad_login = client.post("/auth/login", headers={"Authorization": f"Basic {bad_creds}"})
-=======
+
     bad_creds = base64.b64encode(b"bob:wrongpwd").decode("utf-8")
     bad_login = client.post(
         "/auth/login", headers={"Authorization": f"Basic {bad_creds}"}
     )
->>>>>>> b39f1045
     assert bad_login.status_code == 401
 
 
