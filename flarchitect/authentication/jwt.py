--- conflicted
+++ resolved
@@ -111,16 +111,12 @@
     algorithm = get_jwt_algorithm()
 
     payload = {
-<<<<<<< HEAD
         lookup_field: str(getattr(usr_model, lookup_field)),  # Convert UUID to string
         pk: str(getattr(usr_model, pk)),  # Convert UUID to string
         "exp": datetime.datetime.now(datetime.timezone.utc)
         + datetime.timedelta(minutes=exp_minutes),
         "iat": datetime.datetime.now(datetime.timezone.utc),
-=======
-        lookup_field: str(getattr(usr_model, lookup_field)),
-        pk: str(getattr(usr_model, pk)),
->>>>>>> 0c5026f7
+
     }
     token, _ = create_jwt(payload, ACCESS_SECRET_KEY, exp_minutes, algorithm)
     return token
@@ -155,7 +151,6 @@
     exp_minutes = expires_in_minutes or get_config_or_model_meta(
         "API_JWT_REFRESH_EXPIRY_TIME", default=2880
     )
-<<<<<<< HEAD
 
     payload = {
         lookup_field: str(getattr(usr_model, lookup_field)),  # Convert UUID to string
@@ -163,14 +158,7 @@
         "exp": datetime.datetime.now(datetime.timezone.utc)
         + datetime.timedelta(minutes=exp_minutes),
         "iat": datetime.datetime.now(datetime.timezone.utc),
-=======
-
-    algorithm = get_jwt_algorithm()
-
-    payload = {
-        lookup_field: str(getattr(usr_model, lookup_field)),
-        pk: str(getattr(usr_model, pk)),
->>>>>>> 0c5026f7
+
     }
     token, payload = create_jwt(payload, REFRESH_SECRET_KEY, exp_minutes, algorithm)
 
@@ -230,26 +218,17 @@
     REFRESH_SECRET_KEY = os.environ.get("REFRESH_SECRET_KEY") or current_app.config.get(
         "REFRESH_SECRET_KEY"
     )
-<<<<<<< HEAD
     if REFRESH_SECRET_KEY is None:
         raise CustomHTTPException(status_code=500, reason="REFRESH_SECRET_KEY missing")
 
     decode_token(refresh_token, REFRESH_SECRET_KEY)
-=======
-    payload = decode_token(refresh_token, REFRESH_SECRET_KEY)
-    if payload is None:
-        raise CustomHTTPException(status_code=401, reason="Invalid token")
->>>>>>> 0c5026f7
 
     # Check if the refresh token is in the store and not expired
     stored_token = refresh_tokens_store.get(refresh_token)
     if (
         not stored_token
         or datetime.datetime.now(datetime.timezone.utc) > stored_token["expires_at"]
-<<<<<<< HEAD
-=======
-
->>>>>>> 0c5026f7
+
     ):
         raise CustomHTTPException(
             status_code=403, reason="Invalid or expired refresh token"
