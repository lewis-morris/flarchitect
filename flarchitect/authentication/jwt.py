import datetime
import os
from typing import Any

import jwt
from flask import current_app
from sqlalchemy.exc import NoResultFound

from flarchitect.authentication.token_store import (
    delete_refresh_token,
    get_refresh_token,
    store_refresh_token,
)
from flarchitect.database.utils import get_primary_keys
from flarchitect.exceptions import CustomHTTPException
from flarchitect.utils.config_helpers import get_config_or_model_meta
from flarchitect.utils.session import get_session

# Secret keys (keep them secure)


<<<<<<< HEAD
# In-memory store for refresh tokens (use a persistent database in production)
refresh_tokens_store: dict[str, dict[str, Any]] = {}


def get_jwt_algorithm() -> str:
    """Retrieve the JWT signing algorithm from configuration.

    Returns:
        str: The algorithm used for encoding and decoding JWTs. Defaults to
        ``"HS256"`` when not explicitly configured.
    """

    return get_config_or_model_meta("API_JWT_ALGORITHM", default="HS256")


def create_jwt(
    payload: dict[str, Any],
    secret_key: str,
    exp_minutes: int,
    algorithm: str,
) -> tuple[str, dict[str, Any]]:
    """Generate a JSON Web Token and return the token and payload.

    Args:
        payload: Base payload without temporal claims.
        secret_key: Key used to sign the token.
        exp_minutes: Number of minutes until the token expires.
        algorithm: JWT signing algorithm.

    Returns:
        tuple[str, dict[str, Any]]: The encoded token and payload including
        ``exp`` and ``iat`` claims.
    """

    now = datetime.datetime.now(datetime.timezone.utc)
    payload = {
        **payload,
        "exp": now + datetime.timedelta(minutes=exp_minutes),
        "iat": now,
    }
    token = jwt.encode(payload, secret_key, algorithm=algorithm)
    return token, payload


=======
>>>>>>> f9d5989b
def get_pk_and_lookups() -> tuple[str, str]:
    """Retrieve the primary key name and lookup field for the user model.

    Returns:
        tuple[str, str]: A tuple of the primary key field name and the lookup
        field configured for the user model.

    Raises:
        CustomHTTPException: If the user model or lookup field configuration is
        missing.
    """

    lookup_field = get_config_or_model_meta("API_USER_LOOKUP_FIELD")
    usr = get_config_or_model_meta("API_USER_MODEL")
    primary_keys = get_primary_keys(usr)
    return primary_keys.name, lookup_field


def generate_access_token(usr_model: Any, expires_in_minutes: int | None = None) -> str:
    """Create a short-lived JSON Web Token for ``usr_model``.

    The expiry time defaults to the value of ``API_JWT_EXPIRY_TIME`` if present
    on the Flask config. When unset, tokens last ``360`` minutes (six hours).

    Args:
        usr_model: The user model instance for which to create the token.
        expires_in_minutes: Optional override for the token lifetime in minutes.

    Returns:
        The encoded JWT access token.

    Raises:
        CustomHTTPException: If the access secret key is not configured.
    """

    pk, lookup_field = get_pk_and_lookups()
    exp_minutes = expires_in_minutes or get_config_or_model_meta(
        "API_JWT_EXPIRY_TIME", default=360
    )

    ACCESS_SECRET_KEY = os.environ.get("ACCESS_SECRET_KEY") or current_app.config.get(
        "ACCESS_SECRET_KEY"
    )
    if ACCESS_SECRET_KEY is None:
        raise CustomHTTPException(status_code=500, reason="ACCESS_SECRET_KEY missing")

    algorithm = get_jwt_algorithm()

    payload = {
<<<<<<< HEAD
        lookup_field: str(getattr(usr_model, lookup_field)),
        pk: str(getattr(usr_model, pk)),
=======
        lookup_field: str(getattr(usr_model, lookup_field)),  # Convert UUID to string
        pk: str(getattr(usr_model, pk)),  # Convert UUID to string
        "exp": datetime.datetime.now(datetime.timezone.utc)
        + datetime.timedelta(minutes=exp_minutes),
        "iat": datetime.datetime.now(datetime.timezone.utc),
>>>>>>> f9d5989b
    }
    token, _ = create_jwt(payload, ACCESS_SECRET_KEY, exp_minutes, algorithm)
    return token


def generate_refresh_token(
    usr_model: Any, expires_in_minutes: int | None = None
) -> str:
    """Create a long-lived refresh token for ``usr_model``.

    The expiry time defaults to ``API_JWT_REFRESH_EXPIRY_TIME`` from the Flask
    config. When unset, refresh tokens last ``2880`` minutes (two days).

    Args:
        usr_model: The user model instance for which to create the token.
        expires_in_minutes: Optional override for the token lifetime in minutes.

    Returns:
        The encoded JWT refresh token.

    Raises:
        CustomHTTPException: If the refresh secret key is not configured.
    """

    REFRESH_SECRET_KEY = os.environ.get("REFRESH_SECRET_KEY") or current_app.config.get(
        "REFRESH_SECRET_KEY"
    )
    if REFRESH_SECRET_KEY is None:
        raise CustomHTTPException(status_code=500, reason="REFRESH_SECRET_KEY missing")

    pk, lookup_field = get_pk_and_lookups()
    exp_minutes = expires_in_minutes or get_config_or_model_meta(
        "API_JWT_REFRESH_EXPIRY_TIME", default=2880
    )
<<<<<<< HEAD

    algorithm = get_jwt_algorithm()

    payload = {
        lookup_field: str(getattr(usr_model, lookup_field)),
        pk: str(getattr(usr_model, pk)),
    }
    token, payload = create_jwt(payload, REFRESH_SECRET_KEY, exp_minutes, algorithm)

    refresh_tokens_store[token] = {
        lookup_field: payload[lookup_field],
        pk: payload[pk],
        "expires_at": payload["exp"],
    }
=======

    payload = {
        lookup_field: str(getattr(usr_model, lookup_field)),  # Convert UUID to string
        pk: str(getattr(usr_model, pk)),  # Convert UUID to string
        "exp": datetime.datetime.now(datetime.timezone.utc)
        + datetime.timedelta(minutes=exp_minutes),
        "iat": datetime.datetime.now(datetime.timezone.utc),
    }
    token = jwt.encode(payload, REFRESH_SECRET_KEY, algorithm="HS256")
    store_refresh_token(
        token=token,
        user_pk=str(getattr(usr_model, pk)),
        user_lookup=str(getattr(usr_model, lookup_field)),
        expires_at=payload["exp"],
    )
>>>>>>> f9d5989b
    return token


def decode_token(
    token: str, secret_key: str, algorithm: str | None = None
) -> dict[str, Any]:
    """Decode a JWT and return its payload.

    Args:
        token: The encoded JWT.
        secret_key: The secret key used to decode the token.
        algorithm: Optional JWT algorithm to use for decoding. Defaults to the
            configured algorithm.

    Returns:
        dict[str, Any]: The decoded token payload.

    Raises:
        CustomHTTPException: If the token is expired or invalid.
    """

    algorithm = algorithm or get_jwt_algorithm()

    try:
        payload = jwt.decode(token, secret_key, algorithms=[algorithm])
        return payload
    except jwt.ExpiredSignatureError as exc:
        raise CustomHTTPException(status_code=401, reason="Token has expired") from exc
    except jwt.InvalidTokenError as exc:
        raise CustomHTTPException(status_code=401, reason="Invalid token") from exc


def refresh_access_token(refresh_token: str) -> tuple[str, Any]:
    """Use a refresh token to issue a new access token.

    Args:
        refresh_token (str): The JWT refresh token.

    Returns:
        tuple[str, Any]: A tuple containing the new access token and the user
        object.

    Raises:
        CustomHTTPException: If the token is invalid, expired, or the user cannot
        be found.
    """
    # Verify refresh token
    REFRESH_SECRET_KEY = os.environ.get("REFRESH_SECRET_KEY") or current_app.config.get(
        "REFRESH_SECRET_KEY"
    )
    payload = decode_token(refresh_token, REFRESH_SECRET_KEY)
    if payload is None:
        raise CustomHTTPException(status_code=401, reason="Invalid token")

    # Check if the refresh token is in the store and not expired
<<<<<<< HEAD
    stored_token = refresh_tokens_store.get(refresh_token)
    if (
        not stored_token
        or datetime.datetime.now(datetime.timezone.utc) > stored_token["expires_at"]
=======
    stored_token = get_refresh_token(refresh_token)
    if (
        stored_token is None
        or datetime.datetime.now(datetime.timezone.utc) > stored_token.expires_at
>>>>>>> f9d5989b
    ):
        raise CustomHTTPException(
            status_code=403, reason="Invalid or expired refresh token"
        )

    # Get user identifiers from stored_token
    pk_field, lookup_field = get_pk_and_lookups()
    lookup_value = stored_token.user_lookup
    pk_value = stored_token.user_pk

    # Get the user model (this is the SQLAlchemy model)
    usr_model_class = get_config_or_model_meta("API_USER_MODEL")

    # Query the user by lookup_field and pk
    try:
        user = (
            get_session(usr_model_class)
            .query(usr_model_class)
            .filter(
                getattr(usr_model_class, lookup_field) == lookup_value,
                getattr(usr_model_class, pk_field) == pk_value,
            )
            .one()
        )
    except NoResultFound as exc:
        raise CustomHTTPException(status_code=404, reason="User not found") from exc

    # Generate new access token
    new_access_token = generate_access_token(user)

    delete_refresh_token(refresh_token)

    return new_access_token, user


def get_user_from_token(token: str, secret_key: str | None = None) -> Any:
    """Decode a token and return the associated user.

    Args:
        token (str): The JWT containing user information.
        secret_key (str | None, optional): The secret key used to decode the
            token. If ``None``, falls back to the ``ACCESS_SECRET_KEY``
            environment variable, then ``current_app.config['ACCESS_SECRET_KEY']``.

    Returns:
        Any: The user model instance corresponding to the token.

    Raises:
        CustomHTTPException: If the token is invalid or the user is not found.
    """
    # Determine secret key priority:
    # 1. Explicit ``secret_key`` argument
    # 2. ``ACCESS_SECRET_KEY`` environment variable
    # 3. ``current_app.config['ACCESS_SECRET_KEY']``
    # fmt: off
    access_secret_key = (
        secret_key
        or os.environ.get("ACCESS_SECRET_KEY")
        or current_app.config.get("ACCESS_SECRET_KEY")
    )
    # fmt: on

    payload = decode_token(token, access_secret_key)

    # Get user lookup field and primary key
    pk, lookup_field = get_pk_and_lookups()

    # Get the user model (this is the SQLAlchemy model)
    usr_model_class = get_config_or_model_meta("API_USER_MODEL")

    # Query the user by primary key or lookup field (like username)
    try:
        user = (
            get_session(usr_model_class)
            .query(usr_model_class)
            .filter(
                getattr(usr_model_class, lookup_field) == payload[lookup_field],
                getattr(usr_model_class, pk) == payload[pk],
            )
            .one()
        )
    except NoResultFound as exc:
        raise CustomHTTPException(status_code=404, reason="User not found") from exc

    return user<|MERGE_RESOLUTION|>--- conflicted
+++ resolved
@@ -19,7 +19,6 @@
 # Secret keys (keep them secure)
 
 
-<<<<<<< HEAD
 # In-memory store for refresh tokens (use a persistent database in production)
 refresh_tokens_store: dict[str, dict[str, Any]] = {}
 
@@ -63,9 +62,6 @@
     token = jwt.encode(payload, secret_key, algorithm=algorithm)
     return token, payload
 
-
-=======
->>>>>>> f9d5989b
 def get_pk_and_lookups() -> tuple[str, str]:
     """Retrieve the primary key name and lookup field for the user model.
 
@@ -115,16 +111,8 @@
     algorithm = get_jwt_algorithm()
 
     payload = {
-<<<<<<< HEAD
         lookup_field: str(getattr(usr_model, lookup_field)),
         pk: str(getattr(usr_model, pk)),
-=======
-        lookup_field: str(getattr(usr_model, lookup_field)),  # Convert UUID to string
-        pk: str(getattr(usr_model, pk)),  # Convert UUID to string
-        "exp": datetime.datetime.now(datetime.timezone.utc)
-        + datetime.timedelta(minutes=exp_minutes),
-        "iat": datetime.datetime.now(datetime.timezone.utc),
->>>>>>> f9d5989b
     }
     token, _ = create_jwt(payload, ACCESS_SECRET_KEY, exp_minutes, algorithm)
     return token
@@ -159,7 +147,6 @@
     exp_minutes = expires_in_minutes or get_config_or_model_meta(
         "API_JWT_REFRESH_EXPIRY_TIME", default=2880
     )
-<<<<<<< HEAD
 
     algorithm = get_jwt_algorithm()
 
@@ -174,23 +161,7 @@
         pk: payload[pk],
         "expires_at": payload["exp"],
     }
-=======
-
-    payload = {
-        lookup_field: str(getattr(usr_model, lookup_field)),  # Convert UUID to string
-        pk: str(getattr(usr_model, pk)),  # Convert UUID to string
-        "exp": datetime.datetime.now(datetime.timezone.utc)
-        + datetime.timedelta(minutes=exp_minutes),
-        "iat": datetime.datetime.now(datetime.timezone.utc),
-    }
-    token = jwt.encode(payload, REFRESH_SECRET_KEY, algorithm="HS256")
-    store_refresh_token(
-        token=token,
-        user_pk=str(getattr(usr_model, pk)),
-        user_lookup=str(getattr(usr_model, lookup_field)),
-        expires_at=payload["exp"],
-    )
->>>>>>> f9d5989b
+
     return token
 
 
@@ -246,17 +217,11 @@
         raise CustomHTTPException(status_code=401, reason="Invalid token")
 
     # Check if the refresh token is in the store and not expired
-<<<<<<< HEAD
     stored_token = refresh_tokens_store.get(refresh_token)
     if (
         not stored_token
         or datetime.datetime.now(datetime.timezone.utc) > stored_token["expires_at"]
-=======
-    stored_token = get_refresh_token(refresh_token)
-    if (
-        stored_token is None
-        or datetime.datetime.now(datetime.timezone.utc) > stored_token.expires_at
->>>>>>> f9d5989b
+
     ):
         raise CustomHTTPException(
             status_code=403, reason="Invalid or expired refresh token"
