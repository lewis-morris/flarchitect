"""Persistent refresh token storage utilities.

This module defines a thread-safe API for persisting JWT refresh tokens
with their associated metadata. Tokens are stored in a database table
using SQLAlchemy, allowing the application to invalidate refresh tokens
and track their expiration.
"""

from __future__ import annotations

import datetime
from contextlib import AbstractContextManager, closing
from threading import Lock

from sqlalchemy import DateTime, String
from sqlalchemy.orm import DeclarativeBase, Mapped, Session, mapped_column

from flarchitect.utils.session import get_session


class Base(DeclarativeBase):
    """Base declarative class for refresh token models."""


class RefreshToken(Base):
    """SQLAlchemy model representing a stored refresh token."""

    __tablename__ = "refresh_tokens"

    token: Mapped[str] = mapped_column(String, primary_key=True)
    user_pk: Mapped[str] = mapped_column(String, nullable=False)
    user_lookup: Mapped[str] = mapped_column(String, nullable=False)
    expires_at: Mapped[datetime.datetime] = mapped_column(
        DateTime(timezone=True), nullable=False
    )


_lock = Lock()


def _ensure_table(session: Session) -> None:
    """Create the refresh token table if it does not exist."""
    RefreshToken.metadata.create_all(bind=session.get_bind())


def _managed_session() -> AbstractContextManager[Session]:
    """Return a context manager that ensures the session is closed."""
    session = get_session(RefreshToken)
    if hasattr(session, "__enter__") and hasattr(session, "__exit__"):
        return session  # type: ignore[return-value]
    return closing(session)


def store_refresh_token(
    token: str, user_pk: str, user_lookup: str, expires_at: datetime.datetime
) -> None:
    """Persist a refresh token and its metadata.

    Args:
        token: Encoded refresh token string.
        user_pk: User primary key value as a string.
        user_lookup: User lookup field value as a string.
        expires_at: Token expiration timestamp.
    """
<<<<<<< HEAD
    with _lock, get_session(RefreshToken) as session:
=======
    with _lock, _managed_session() as session:
>>>>>>> aa0b2636
        _ensure_table(session)
        session.merge(
            RefreshToken(
                token=token,
                user_pk=user_pk,
                user_lookup=user_lookup,
                expires_at=expires_at,
            )
        )
        session.commit()


def get_refresh_token(token: str) -> RefreshToken | None:
    """Retrieve a stored refresh token.

    Args:
        token: Encoded refresh token string.

    Returns:
        RefreshToken | None: Stored refresh token or ``None`` if not found.
    """
<<<<<<< HEAD
    with get_session(RefreshToken) as session:
=======
    with _managed_session() as session:
>>>>>>> aa0b2636
        _ensure_table(session)
        session.expire_all()
        result = session.get(RefreshToken, token)
    return result


def delete_refresh_token(token: str) -> None:
    """Remove a refresh token from storage in a thread-safe manner.

    Args:
        token: Encoded refresh token string.
    """
<<<<<<< HEAD
    with _lock, get_session(RefreshToken) as session:
=======
    with _lock, _managed_session() as session:
>>>>>>> aa0b2636
        _ensure_table(session)
        instance = session.get(RefreshToken, token)
        if instance is not None:
            session.delete(instance)
            session.commit()
            session.expire_all()<|MERGE_RESOLUTION|>--- conflicted
+++ resolved
@@ -62,11 +62,8 @@
         user_lookup: User lookup field value as a string.
         expires_at: Token expiration timestamp.
     """
-<<<<<<< HEAD
-    with _lock, get_session(RefreshToken) as session:
-=======
+
     with _lock, _managed_session() as session:
->>>>>>> aa0b2636
         _ensure_table(session)
         session.merge(
             RefreshToken(
@@ -88,11 +85,8 @@
     Returns:
         RefreshToken | None: Stored refresh token or ``None`` if not found.
     """
-<<<<<<< HEAD
-    with get_session(RefreshToken) as session:
-=======
+
     with _managed_session() as session:
->>>>>>> aa0b2636
         _ensure_table(session)
         session.expire_all()
         result = session.get(RefreshToken, token)
@@ -105,11 +99,8 @@
     Args:
         token: Encoded refresh token string.
     """
-<<<<<<< HEAD
-    with _lock, get_session(RefreshToken) as session:
-=======
+
     with _lock, _managed_session() as session:
->>>>>>> aa0b2636
         _ensure_table(session)
         instance = session.get(RefreshToken, token)
         if instance is not None:
