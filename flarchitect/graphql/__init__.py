<<<<<<< HEAD
"""Helpers for turning SQLAlchemy models into GraphQL schemas.

This module provides a small bridge between SQLAlchemy and the `graphene`
library. Given a list of declarative models and an active
``sqlalchemy.orm.Session`` it dynamically builds :class:`graphene.ObjectType`
classes, query fields and mutation fields that expose basic CRUD operations.

Example:
    >>> from sqlalchemy import Integer, String
    >>> from sqlalchemy.orm import DeclarativeBase, Mapped, Session, mapped_column
    >>> class Base(DeclarativeBase):
    ...     pass
    >>> class Item(Base):
    ...     __tablename__ = "item"
    ...     id: Mapped[int] = mapped_column(Integer, primary_key=True)
    ...     name: Mapped[str] = mapped_column(String)
    >>> session = Session(...)  # an engine bound session
    >>> schema = create_schema_from_models([Item], session)
    >>> query = "{ all_items { id name } }"
    >>> schema.execute_sync(query).data
    {'all_items': []}

The schema exposes ``Item`` through ``item`` and ``all_items`` queries as well
as a ``create_item`` mutation that accepts the model's columns as arguments.
"""

from __future__ import annotations
=======
"""Utilities for converting SQLAlchemy models into GraphQL schemas."""
>>>>>>> cae77703

from __future__ import annotations
from collections.abc import Iterable
from typing import Any

import graphene
from sqlalchemy import Boolean, Float, Integer, String
from sqlalchemy.orm import DeclarativeBase, Session

__all__ = ["create_schema_from_models"]

# Mapping of common SQLAlchemy column types to their Graphene scalar
# counterparts. Extend this dictionary if your models use additional types.
SQLA_TYPE_MAPPING = {
    Integer: graphene.Int,
    String: graphene.String,
    Boolean: graphene.Boolean,
    Float: graphene.Float,
}


def _convert_sqla_type(column_type: Any) -> type[graphene.Scalar]:
    """Map a SQLAlchemy column type to a Graphene scalar.

    Args:
        column_type: SQLAlchemy column type instance.

    Returns:
        Graphene scalar type. Defaults to :class:`graphene.String` when no
        explicit mapping is found.

    Examples:
        >>> from sqlalchemy import Integer
        >>> _convert_sqla_type(Integer()) is graphene.Int
        True
    """

    for sa_type, gql_type in SQLA_TYPE_MAPPING.items():
        if isinstance(column_type, sa_type):
            return gql_type
    return graphene.String


def _model_to_object_type(model: type[DeclarativeBase]) -> type[graphene.ObjectType]:
    """Create a Graphene ``ObjectType`` for a given SQLAlchemy model.

    The function inspects the model's table and converts each column into a
    GraphQL field using :func:`_convert_sqla_type`.

    Args:
        model: SQLAlchemy declarative model.

    Returns:
        A dynamically generated ``ObjectType`` subclass whose fields mirror the
        model's columns.

    Examples:
        >>> class User(Base):
        ...     __tablename__ = "user"
        ...     id: Mapped[int] = mapped_column(primary_key=True)
        >>> UserType = _model_to_object_type(User)
        >>> issubclass(UserType, graphene.ObjectType)
        True
    """

    fields: dict[str, Any] = {}
    for column in model.__table__.columns:  # type: ignore[attr-defined]
        gql_type = _convert_sqla_type(column.type)
        fields[column.name] = gql_type()

    return type(f"{model.__name__}Type", (graphene.ObjectType,), fields)


def create_schema_from_models(
    models: Iterable[type[DeclarativeBase]], session: Session
) -> graphene.Schema:
    """Generate a GraphQL schema exposing CRUD-style queries and mutations.

    Each provided model receives two query fields:

    * ``<table_name>(id: ID)`` – fetch a single row by primary key.
    * ``all_<table_name>s`` – fetch every row in the table.

    And one mutation field:

    * ``create_<table_name>(**columns)`` – insert a new row.

    Args:
        models: Iterable of SQLAlchemy models to expose.
        session: Active SQLAlchemy session used in resolvers.

    Returns:
        A Graphene :class:`~graphene.Schema` with the generated ``Query`` and
        ``Mutation`` types.

    Examples:
        >>> schema = create_schema_from_models([Item], session)
        >>> result = schema.execute_sync('{ all_items { id } }')
        >>> result.data['all_items']
        []
    """

    object_types = {model: _model_to_object_type(model) for model in models}

    # Build query fields for single-record and list retrieval.
    query_fields: dict[str, Any] = {}
    for model, obj_type in object_types.items():
        name = model.__tablename__
        query_fields[name] = graphene.Field(obj_type, id=graphene.Int(required=True))
        query_fields[f"all_{name}s"] = graphene.List(obj_type)

        def _resolve_one(_root, _info, id: int, model=model):
            """Resolver for fetching a single record by ID."""

            return session.get(model, id)

        def _resolve_all(_root, _info, model=model):
            """Resolver for fetching all records for the model."""

            return session.query(model).all()

        query_fields[f"resolve_{name}"] = staticmethod(_resolve_one)
        query_fields[f"resolve_all_{name}s"] = staticmethod(_resolve_all)

    Query = type("Query", (graphene.ObjectType,), query_fields)

    # Build mutation fields for record creation.
    mutation_fields: dict[str, Any] = {}
    for model, obj_type in object_types.items():
        arguments: dict[str, Any] = {}
        for column in model.__table__.columns:  # type: ignore[attr-defined]
            if column.primary_key:
                continue
            gql_type = _convert_sqla_type(column.type)
            arguments[column.name] = gql_type(required=not column.nullable)

        Arguments = type("Arguments", (), arguments)

        def _mutate(_root, _info, model=model, **kwargs):
            """Resolver creating and persisting a new record."""

            instance = model(**kwargs)
            session.add(instance)
            session.commit()
            return instance

        mutation = type(
            f"Create{model.__name__}",
            (graphene.Mutation,),
            {
                "Arguments": Arguments,
                "Output": obj_type,
                "mutate": staticmethod(_mutate),
            },
        )

        mutation_fields[f"create_{model.__tablename__}"] = mutation.Field()

    Mutation = type("Mutation", (graphene.ObjectType,), mutation_fields)

    return graphene.Schema(query=Query, mutation=Mutation, auto_camelcase=False)<|MERGE_RESOLUTION|>--- conflicted
+++ resolved
@@ -1,4 +1,3 @@
-<<<<<<< HEAD
 """Helpers for turning SQLAlchemy models into GraphQL schemas.
 
 This module provides a small bridge between SQLAlchemy and the `graphene`
@@ -24,11 +23,6 @@
 The schema exposes ``Item`` through ``item`` and ``all_items`` queries as well
 as a ``create_item`` mutation that accepts the model's columns as arguments.
 """
-
-from __future__ import annotations
-=======
-"""Utilities for converting SQLAlchemy models into GraphQL schemas."""
->>>>>>> cae77703
 
 from __future__ import annotations
 from collections.abc import Iterable
