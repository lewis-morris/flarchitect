--- conflicted
+++ resolved
@@ -96,13 +96,9 @@
 
 
 def _model_to_object_type(
-<<<<<<< HEAD
     model: type[DeclarativeBase],
     type_mapping: dict[type, type[graphene.Scalar]],
     object_types: dict[type[DeclarativeBase], type[graphene.ObjectType]],
-=======
-    model: type[DeclarativeBase], type_mapping: dict[type, type[graphene.Scalar]]
->>>>>>> 19dfc8f8
 ) -> type[graphene.ObjectType]:
     """Create a Graphene ``ObjectType`` for a given SQLAlchemy model.
 
