--- conflicted
+++ resolved
@@ -1112,7 +1112,6 @@
 
 
 def get_related_schema_name(field_obj: fields.Field, field_type: type) -> str | None:
-<<<<<<< HEAD
     """Determine the schema name referenced by a nested or related field.
 
     Args:
@@ -1123,20 +1122,7 @@
     Returns:
         str | None: The related schema name converted using
         ``API_SCHEMA_CASE`` (default ``"camel"``). ``None`` is returned when
-        the field does not reference another schema.
-=======
-    """Resolve the name of a related schema.
-
-    Args:
-        field_obj (fields.Field): Marshmallow field being inspected.
-        field_type (type): Class of ``field_obj`` (for example ``Nested`` or
-            ``Related``).
-
-    Returns:
-        str | None: The converted schema name when the field references another
-        model, otherwise ``None``. The name is converted according to the
-        ``API_SCHEMA_CASE`` configuration, which defaults to ``"camel"``.
->>>>>>> 39fdfd76
+
     """
     if field_type == Nested:
         schema_cls = field_obj.schema.__class__
@@ -1160,7 +1146,6 @@
     related_schema_name: str,
     openapi_type_info: dict[str, Any],
 ) -> dict[str, Any]:
-<<<<<<< HEAD
     """Populate OpenAPI metadata for nested and related fields.
 
     Args:
@@ -1175,24 +1160,6 @@
         collection (``many=True`` or ``RelatedList``), ``type`` is set to
         ``"array"`` with ``items`` referencing the related schema. Otherwise a
         direct ``$ref`` is applied.
-=======
-    """Populate OpenAPI metadata for nested or relationship fields.
-
-    Args:
-        field_obj (fields.Field): Field to be transformed into OpenAPI
-            metadata.
-        field_type (type): Class of ``field_obj``. ``RelatedList`` implies the
-            field represents a collection.
-        related_schema_name (str): Schema name to reference in the component
-            registry.
-        openapi_type_info (dict[str, Any]): Mutable OpenAPI representation of
-            the field. The dictionary is modified in place.
-
-    Returns:
-        dict[str, Any]: The updated ``openapi_type_info`` with either an array
-        of references or a single ``$ref`` depending on whether the field holds
-        multiple values.
->>>>>>> 39fdfd76
     """
     if field_obj.many or field_type == RelatedList:
         openapi_type_info["type"] = "array"
@@ -1207,7 +1174,6 @@
 def get_description_and_example_add(
     openapi_type_info: dict[str, Any], field_obj: fields.Field
 ) -> dict[str, Any]:
-<<<<<<< HEAD
     """Attach description and example metadata defined on a model field.
 
     Args:
@@ -1219,20 +1185,7 @@
     Returns:
         dict[str, Any]: The modified ``openapi_type_info``. If the model field
         lacks relevant metadata the input is returned unchanged.
-=======
-    """Augment OpenAPI metadata with ``description`` and ``example`` entries.
-
-    Args:
-        openapi_type_info (dict[str, Any]): Existing OpenAPI representation for
-            the field. This dictionary is mutated.
-        field_obj (fields.Field): Marshmallow field whose SQLAlchemy column may
-            contain ``info`` metadata.
-
-    Returns:
-        dict[str, Any]: The enriched ``openapi_type_info``. If the underlying
-        model column lacks the expected metadata, the dictionary is returned
-        unchanged.
->>>>>>> 39fdfd76
+
     """
     model_field = getattr(field_obj.parent.Meta.model, field_obj.name, None)
     if model_field and hasattr(model_field, "info"):
@@ -1266,7 +1219,6 @@
 
 
 def get_description(kwargs: dict[str, Any]) -> str:
-<<<<<<< HEAD
     """Return a human-readable description for an endpoint.
 
     Args:
@@ -1284,20 +1236,6 @@
         str: Description sourced from ``model.Meta.description`` or a default
         string based on ``method``. An empty string is returned when no
         description can be determined.
-=======
-    """Determine a route description.
-
-    Args:
-        kwargs (dict[str, Any]): Mapping containing at minimum ``name`` and
-            ``method``. May also include ``model``, ``child_model``,
-            ``parent_model``, and ``multiple``. If ``model`` or ``child_model``
-            defines ``Meta.description``, that value takes precedence.
-
-    Returns:
-        str: A description from the model's ``Meta`` class or a generic string
-        based on ``method``. Returns an empty string when no description can be
-        determined.
->>>>>>> 39fdfd76
     """
     model = kwargs.get("model", kwargs.get("child_model"))
     name, method = kwargs["name"], kwargs["method"]
@@ -1324,7 +1262,6 @@
 
 
 def get_tag_group(kwargs: dict[str, Any]) -> str | None:
-<<<<<<< HEAD
     """Retrieve the ``x-tagGroup`` value for a route.
 
     Args:
@@ -1333,17 +1270,6 @@
 
     Returns:
         str | None: Value of ``Meta.tag_group`` if defined; otherwise ``None``.
-=======
-    """Return the ``x-tagGroup`` for a route, if defined.
-
-    Args:
-        kwargs (dict[str, Any]): Mapping that may contain ``model`` or
-            ``child_model``.
-
-    Returns:
-        str | None: The ``tag_group`` value from the model's ``Meta`` class, or
-        ``None`` if it is not specified.
->>>>>>> 39fdfd76
     """
     model = kwargs.get("model", kwargs.get("child_model"))
     return getattr(model.Meta, "tag_group", None) if hasattr(model, "Meta") else None
@@ -1357,7 +1283,6 @@
     """Generate a pluralised endpoint name for a model.
 
     Args:
-<<<<<<< HEAD
         model (type[DeclarativeBase] | None): Model used to derive the name.
             This parameter is required; the schema parameters are reserved for
             future use.
@@ -1369,22 +1294,6 @@
     Returns:
         str: Endpoint name converted using ``API_ENDPOINT_CASE`` (default
         ``"kebab"``) and pluralised.
-=======
-        model (type[DeclarativeBase] | None): SQLAlchemy model used for naming.
-            Required unless one of the schema arguments is provided.
-        input_schema (type[Schema] | None, optional): Schema whose ``Meta``
-            class defines ``model``. Defaults to ``None``.
-        output_schema (type[Schema] | None, optional): Alternative schema source
-            when ``model`` is omitted. Defaults to ``None``.
-
-    Returns:
-        str: The model name converted to the configured case (``API_ENDPOINT_CASE``
-        defaults to ``"kebab"``) and pluralised.
-
-    Raises:
-        ValueError: If no model information is supplied via ``model`` or schema
-        arguments.
->>>>>>> 39fdfd76
     """
     model_obj = model
     if model_obj is None:
