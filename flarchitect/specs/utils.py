--- conflicted
+++ resolved
@@ -238,16 +238,11 @@
         None
     """
     case = get_config_or_model_meta("API_SCHEMA_CASE", model=model, default="camel")
-<<<<<<< HEAD
-    base_name = input_schema.__name__.replace("Schema", "")
-    name = convert_case(base_name, case)
-    # Use the base schema name for PATCH operations to avoid extra spec entries
-=======
+
     name = convert_case(
         ("patch_" if http_method == "PATCH" else "") + input_schema.__name__.replace("Schema", ""),
         case,
     )
->>>>>>> f2be6ef2
 
     spec_template["requestBody"] = {
         "description": f"`{name}` payload.",
