import base64
import binascii
import importlib
import os
import re
from collections.abc import Callable
from functools import wraps
from pathlib import Path
from typing import TYPE_CHECKING, Any, Optional, TypeVar, cast

from flask import Flask, Response, jsonify, request
from flask_limiter import Limiter
from flask_limiter.util import get_remote_address
from marshmallow import Schema
from sqlalchemy.orm import DeclarativeBase

if TYPE_CHECKING:  # pragma: no cover - used for type checkers only
    from flask_caching import Cache

from flarchitect.authentication.jwt import get_user_from_token
from flarchitect.authentication.user import set_current_user
from flarchitect.core.routes import RouteCreator, find_rule_by_function
from flarchitect.exceptions import CustomHTTPException
from flarchitect.logging import logger
from flarchitect.specs.generator import CustomSpec
from flarchitect.utils.config_helpers import get_config_or_model_meta
from flarchitect.utils.decorators import handle_many, handle_one
from flarchitect.utils.general import (
    AttributeInitializerMixin,
    check_rate_services,
    validate_flask_limiter_rate_limit_string,
)
from flarchitect.utils.response_helpers import create_response
from flarchitect.utils.session import get_session

FLASK_APP_NAME = "flarchitect"

F = TypeVar("F", bound=Callable[..., Any])


def jwt_authentication(func: F) -> F:
    """Decorator enforcing JSON Web Token (JWT) authentication.

    Args:
        func (Callable[..., Any]): The view function to wrap.

    Returns:
        Callable[..., Any]: A wrapped function that validates the request's JWT
        before executing ``func``.

    Raises:
        CustomHTTPException: If the ``Authorization`` header is missing,
        malformed, or the provided token is invalid.
    """

    @wraps(func)
    def auth_wrapped(*args: Any, **kwargs: Any) -> Any:
        """Validate a request's JWT before executing ``func``.

        Args:
            *args: Positional arguments forwarded to ``func``.
            **kwargs: Keyword arguments forwarded to ``func``.

        Returns:
            Any: The result of ``func`` if authentication succeeds.

        Raises:
            CustomHTTPException: If the Authorization header or token is
                missing or invalid.
        """

        auth = request.headers.get("Authorization")
        if not auth:
            raise CustomHTTPException(
                status_code=401, reason="Authorization header missing"
            )
        parts = auth.split()
        if parts[0].lower() != "bearer" or len(parts) != 2:
            raise CustomHTTPException(
                status_code=401, reason="Invalid Authorization header"
            )
        token = parts[1]
        usr = get_user_from_token(token, secret_key=None)
        if not usr:
            raise CustomHTTPException(status_code=401, reason="Invalid token")
        set_current_user(usr)
        return func(*args, **kwargs)

    return cast(F, auth_wrapped)


class Architect(AttributeInitializerMixin):
    """Main orchestrator for the Flask extension.

    The ``Architect`` centralizes initialisation, route creation, API
    specification generation, caching, CORS handling, and request
    authentication. It exposes helpers and configuration that allow an
    application to be wired up with minimal boilerplate.
    """

    app: Flask
    api_spec: CustomSpec | None = None
    api: Optional["RouteCreator"] = None
    base_dir: str = os.path.dirname(os.path.abspath(__file__))
    route_spec: list[dict[str, Any]] | None = None
    limiter: Limiter
    cache: "Cache | None" = None

    def __init__(self, app: Flask | None = None, *args, **kwargs):
        """Initialise the Architect extension.

        The Flask development server runs the application twice when the
        automatic reloader is enabled. To avoid duplicate initialisation and
        the noisy log output that comes with it, setup is skipped during the
        reloader's parent process and only performed for the serving process.

        Args:
            app: The Flask application instance.
            *args: Positional arguments forwarded to :meth:`init_app`.
            **kwargs: Keyword arguments forwarded to :meth:`init_app`.
        """
        self.route_spec: list[dict[str, Any]] = []

        if app is not None:
            if self._is_reloader_start():

                logger.debug(
                    4, "Skipping Architect initialisation in reloader parent process"
                )
            else:
                self.init_app(app, *args, **kwargs)
                logger.verbosity_level = self.get_config("API_VERBOSITY_LEVEL", 0)

    @staticmethod
    def _is_reloader_start() -> bool:
        """Return ``True`` when executing in the reloader's parent process.

        Flask's development reloader spawns a supervisory process that imports
        the application before starting a child process to serve requests. The
        parent process exposes a ``WERKZEUG_SERVER_FD`` environment variable
        while the child sets ``WERKZEUG_RUN_MAIN`` to ``"true"``. By combining
        these signals we can skip one-time setup during the parent's initial
        import without affecting production deployments where neither variable
        is present.

        Returns:
            bool: ``True`` if running as the reloader parent, otherwise ``False``.
        """

        run_main = os.environ.get("WERKZEUG_RUN_MAIN")
        server_fd = os.environ.get("WERKZEUG_SERVER_FD")
        return server_fd is not None and run_main != "true"

<<<<<<< HEAD
    def init_app(self, app: Flask, *args, **kwargs):
        """Initialises the Architect object.
=======
    def init_app(self, app: Flask, *args: Any, **kwargs: Any) -> None:
        """Initialise the extension for a given :class:`flask.Flask` app.

        The method wires core services into ``app``, enabling optional
        behaviours such as response caching, Cross-Origin Resource Sharing
        (CORS) headers and automatic OpenAPI documentation. Any additional
        ``kwargs`` are forwarded to :meth:`init_api` and
        :meth:`init_apispec`.
>>>>>>> 3852afe8

        Args:
            app: The Flask application to register with.
            *args: Positional arguments forwarded to
                :class:`~flarchitect.utils.general.AttributeInitializerMixin`.
            **kwargs: Optional keyword arguments affecting initialisation.
                Supported keys include:

                ``cache`` (dict | bool, optional): Configuration for caching
                responses. When truthy, ``API_CACHE_TYPE`` and
                ``API_CACHE_TIMEOUT`` are used to set up caching.

                ``enable_cors`` (bool, optional): Enable CORS handling when
                ``True``. The ``CORS_RESOURCES`` mapping defines allowed
                origins.

                ``create_docs`` (bool, optional): Generate ReDoc and OpenAPI
                documentation when ``True``.

        Examples:
            Basic initialisation::

                architect = Architect()
                architect.init_app(app)

            With optional features::

                architect = Architect()
                architect.init_app(
                    app,
                    cache={"CACHE_TYPE": "SimpleCache", "CACHE_DEFAULT_TIMEOUT": 300},
                    enable_cors=True,
                    create_docs=True,
                )

        """
        super().__init__(app, *args, **kwargs)
        self._register_app(app)
        logger.verbosity_level = self.get_config("API_VERBOSITY_LEVEL", 0)
        self.api_spec = None

        self.cache = None
        cache_type = self.get_config("API_CACHE_TYPE")
        if cache_type:
            cache_timeout = self.get_config("API_CACHE_TIMEOUT", 300)
            if importlib.util.find_spec("flask_caching") is not None:
                from flask_caching import Cache

                cache_config = {
                    "CACHE_TYPE": cache_type,
                    "CACHE_DEFAULT_TIMEOUT": cache_timeout,
                }
                self.cache = Cache(config=cache_config)
                self.cache.init_app(app)
            elif cache_type == "SimpleCache":
                from flarchitect.core.simple_cache import SimpleCache

                self.cache = SimpleCache(default_timeout=cache_timeout)
                self.cache.init_app(app)
            else:
                raise RuntimeError(
                    "flask-caching is required when API_CACHE_TYPE is set"
                )

        if self.get_config("API_ENABLE_CORS", False):
            if importlib.util.find_spec("flask_cors") is not None:
                from flask_cors import CORS

                CORS(app, resources=app.config.get("CORS_RESOURCES", {}))
            else:
                resources = app.config.get("CORS_RESOURCES", {})
                compiled = [
                    (re.compile(pattern), opts.get("origins", "*"))
                    for pattern, opts in resources.items()
                ]

                @app.after_request
                def apply_cors_headers(response: Response) -> Response:
                    """Apply CORS headers based on configured resource patterns.

                    Args:
                        response: The outgoing Flask response.

                    Returns:
                        Response: The modified response with any relevant CORS
                        headers added.
                    """

                    path = request.path
                    origin = request.headers.get("Origin")
                    for pattern, origins in compiled:
                        if pattern.match(path):
                            allowed = (
                                [origins] if isinstance(origins, str) else list(origins)
                            )
                            if "*" in allowed or (origin and origin in allowed):
                                response.headers["Access-Control-Allow-Origin"] = (
                                    "*" if "*" in allowed else origin
                                )
                            break
                    return response

        if self.get_config("FULL_AUTO", True):
            self.init_api(app=app, **kwargs)
        if get_config_or_model_meta("API_CREATE_DOCS", default=True):
            self.init_apispec(app=app, **kwargs)

        logger.log(2, "Creating rate limiter")
        storage_uri = check_rate_services()
        self.app.config["RATELIMIT_HEADERS_ENABLED"] = True
        self.app.config["RATELIMIT_SWALLOW_ERRORS"] = True
        self.app.config["RATELIMIT_IN_MEMORY_FALLBACK_ENABLED"] = True
        self.limiter = Limiter(
            app=app,
            key_func=get_remote_address,
            storage_uri=storage_uri if storage_uri else None,
        )

        @app.before_request
        def _global_authentication() -> None:
            """Authenticate requests for routes without ``schema_constructor``.

            Routes decorated with :meth:`schema_constructor` handle
            authentication themselves. This hook covers any additional view
            functions so developers can rely on global configuration without
            manual decoration.
            """

            view = app.view_functions.get(request.endpoint)
            if (
                not view
                or getattr(view, "_auth_disabled", False)
                or getattr(view, "_has_schema_constructor", False)
            ):
                return
            try:
                self._handle_auth(
                    model=None, output_schema=None, input_schema=None, auth_flag=True
                )
            except (
                CustomHTTPException
            ) as exc:  # pragma: no cover - integration behaviour
                return create_response(status=exc.status_code, errors=exc.reason)

        @app.teardown_request
        def clear_current_user(exception: BaseException | None = None) -> None:
            """Remove the current user from the context after each request.

            Args:
                exception (BaseException | None): Exception raised during the
                    request lifecycle, if any.

            Returns:
                None: Flask ignores the return value of teardown callbacks.
            """

            set_current_user(None)

    def _register_app(self, app: Flask):
        """
        Registers the app with the extension, and saves it to self.

        Args:
            app (Flask): The flask app.
        """
        if FLASK_APP_NAME not in app.extensions:
            app.extensions[FLASK_APP_NAME] = self
        self.app = app

    def init_apispec(self, app: Flask, **kwargs):
        """Initialise the API specification and serve it via a route.

        Args:
            app (Flask): The Flask app.
            **kwargs (dict): Additional keyword arguments for ``CustomSpec``.
        """
        self.api_spec = CustomSpec(app=app, architect=self, **kwargs)

        if self.get_config("API_CREATE_DOCS", True):
            spec_route = self.get_config("API_SPEC_ROUTE", "/openapi.json")

            @app.get(spec_route)
            def openapi_spec() -> Response:
                """Return the generated OpenAPI specification as JSON."""
                assert self.api_spec is not None
                return jsonify(self.api_spec.to_dict())

    def init_api(self, **kwargs):
        """Initialises the api object, which handles Flask route creation for models.

        Args:
            **kwargs (dict): Dictionary of keyword arguments.
        """
        self.api = RouteCreator(architect=self, **kwargs)

    def to_api_spec(self):
        """
        Returns the api spec object.

        Returns:
            APISpec: The api spec json object.
        """
        if self.api_spec:
            return self.api_spec.to_dict()

    def get_config(self, key, default: Optional = None):
        """
        Gets a config value from the app config.

        Args:
            key (str): The key of the config value.
            default (Optional): The default value to return if the key is not found.

        Returns:
            Any: The config value.
        """
        if self.app:
            return self.app.config.get(key, default)

    def _handle_auth(
        self,
        *,
        model: DeclarativeBase | None,
        output_schema: type[Schema] | None,
        input_schema: type[Schema] | None,
        auth_flag: bool | None,
    ) -> None:
        """Authenticate the current request based on configuration.

        Args:
            model: Database model associated with the endpoint.
            output_schema: Schema used to serialize responses.
            input_schema: Schema used to deserialize requests.
            auth_flag: Optional flag to disable authentication when ``False``.

        Raises:
            CustomHTTPException: If authentication is required but no method
                succeeds.
        """

        auth_method = get_config_or_model_meta(
            "API_AUTHENTICATE_METHOD",
            model=model,
            output_schema=output_schema,
            input_schema=input_schema,
            method=request.method,
            default=False,
        )

        if auth_method and auth_flag is not False:
            if not isinstance(auth_method, list):
                auth_method = [auth_method]

            for method_name in auth_method:
                auth_func = getattr(self, f"_authenticate_{method_name}", None)
                if callable(auth_func) and auth_func():
                    return

            raise CustomHTTPException(status_code=401)

    def _apply_schemas(
        self,
        func: Callable,
        output_schema: type[Schema] | None,
        input_schema: type[Schema] | None,
        many: bool,
    ) -> Callable:
        """Apply input and output schema decorators to a view function.

        Args:
            func: The view function to decorate.
            output_schema: Schema used to serialize responses.
            input_schema: Schema used to deserialize requests.
            many: ``True`` if the route returns multiple objects.

        Returns:
            Callable: The decorated function.
        """

        decorator = (
            handle_many(output_schema, input_schema)
            if many
            else handle_one(output_schema, input_schema)
        )
        return decorator(func)

    def _apply_rate_limit(
        self,
        func: Callable,
        *,
        model: DeclarativeBase | None,
        output_schema: type[Schema] | None,
        input_schema: type[Schema] | None,
    ) -> Callable:
        """Wrap a function with rate limiting if configured.

        Args:
            func: The function to wrap.
            model: Database model associated with the endpoint.
            output_schema: Schema used to serialize responses.
            input_schema: Schema used to deserialize requests.

        Returns:
            Callable: The rate-limited function or the original ``func`` if no
            rate limiting is applied.
        """

        rl = get_config_or_model_meta(
            "API_RATE_LIMIT",
            model=model,
            input_schema=input_schema,
            output_schema=output_schema,
            default=False,
        )
        if rl and isinstance(rl, str) and validate_flask_limiter_rate_limit_string(rl):
            return self.limiter.limit(rl)(func)
        if rl:
            rule = find_rule_by_function(self, func).rule
            logger.error(
                f"Rate limit definition not a string or not valid. Skipping for `{rule}` route."
            )
        return func

    def _authenticate_jwt(self) -> bool:
        """Authenticate the request using a JSON Web Token."""

        try:
            auth = request.headers.get("Authorization")
            if auth and auth.startswith("Bearer "):
                token = auth.split(" ")[1]
                usr = get_user_from_token(token, secret_key=None)
                if usr:
                    set_current_user(usr)
                    return True
        except CustomHTTPException:
            pass
        return False

    def _authenticate_basic(self) -> bool:
        """Authenticate the request using HTTP Basic auth."""

        auth = request.headers.get("Authorization")
        if not auth or not auth.startswith("Basic "):
            return False

        encoded_credentials = auth.split(" ", 1)[1]
        try:
            decoded = base64.b64decode(encoded_credentials).decode("utf-8")
        except (ValueError, binascii.Error, UnicodeDecodeError):
            return False

        username, _, password = decoded.partition(":")
        if not username or not password:
            return False

        user_model = get_config_or_model_meta("API_USER_MODEL", default=None)
        lookup_field = get_config_or_model_meta("API_USER_LOOKUP_FIELD", default=None)
        check_method = get_config_or_model_meta(
            "API_CREDENTIAL_CHECK_METHOD", default=None
        )

        if not (user_model and lookup_field and check_method):
            return False

        try:
            user = user_model.query.filter(
                getattr(user_model, lookup_field) == username
            ).first()
        except Exception:  # pragma: no cover
            return False

        if user and getattr(user, check_method)(password):
            set_current_user(user)
            return True

        return False

    def _authenticate_api_key(self) -> bool:
        """Authenticate the request using an API key."""

        header = request.headers.get("Authorization", "")
        scheme, _, token = header.partition(" ")
        if scheme.lower() != "api-key" or not token:
            return False

        custom_method = get_config_or_model_meta(
            "API_KEY_AUTH_AND_RETURN_METHOD", default=None
        )
        if callable(custom_method):
            user = custom_method(token)
            if user:
                set_current_user(user)
                return True
            return False

        user_model = get_config_or_model_meta("API_USER_MODEL", default=None)
        hash_field = get_config_or_model_meta("API_CREDENTIAL_HASH_FIELD", default=None)
        check_method = get_config_or_model_meta(
            "API_CREDENTIAL_CHECK_METHOD", default=None
        )

        if not (user_model and hash_field and check_method):
            return False

        query = getattr(user_model, "query", None)
        if query is None:
            try:
                session = get_session(user_model)
            except Exception:
                return False
            query = session.query(user_model)

        for usr in query.all():
            stored = getattr(usr, hash_field, None)
            if stored and getattr(usr, check_method)(token):
                set_current_user(usr)
                return True

        return False

    def _authenticate_custom(self) -> bool:
        """Authenticate the request using a custom method."""

        custom_auth_func = get_config_or_model_meta("API_CUSTOM_AUTH")
        if callable(custom_auth_func):
            return custom_auth_func()
        return False

    def schema_constructor(
        self,
        output_schema: type[Schema] | None = None,
        input_schema: type[Schema] | None = None,
        model: DeclarativeBase | None = None,
        group_tag: str | None = None,
        many: bool | None = False,
        roles: bool | list[str] | tuple[str, ...] | None = False,
        **kwargs,
    ) -> Callable:
        """Decorate an endpoint with schema, role, and OpenAPI metadata.

        Args:
            output_schema: Output schema. Defaults to ``None``.
            input_schema: Input schema. Defaults to ``None``.
            model: Database model. Defaults to ``None``.
            group_tag: Group name. Defaults to ``None``.
            many: Indicates if multiple items are returned. Defaults to ``False``.
            roles: Roles required to access the endpoint. When truthy and
                authentication is enabled, the :func:`roles_required` decorator
                is applied. Defaults to ``False``.
            kwargs: Additional keyword arguments.

        Returns:
            Callable: The decorated function.
        """

        auth_flag = kwargs.get("auth")
        roles_tuple: tuple[str, ...] = ()
        if roles and roles is not True:
            roles_tuple = (
                tuple(roles) if isinstance(roles, list | tuple) else (str(roles),)
            )

        def decorator(f: Callable) -> Callable:
            local_roles_required = None
            if roles and auth_flag is not False:
                from flarchitect.authentication import (
                    roles_required as local_roles_required,
                )

            @wraps(f)
            def wrapped(*_args, **_kwargs):
                self._handle_auth(
                    model=model,
                    output_schema=output_schema,
                    input_schema=input_schema,
                    auth_flag=auth_flag,
                )

                f_decorated = self._apply_schemas(
                    f, output_schema, input_schema, bool(many)
                )
                f_decorated = self._apply_rate_limit(
                    f_decorated,
                    model=model,
                    output_schema=output_schema,
                    input_schema=input_schema,
                )

                if roles and auth_flag is not False and local_roles_required:
                    f_decorated = local_roles_required(*roles_tuple)(f_decorated)

                return f_decorated(*_args, **_kwargs)

            wrapped._has_schema_constructor = True
            if auth_flag is False:
                wrapped._auth_disabled = True

            if roles and auth_flag is not False:

                def _marker() -> None:
                    """Marker function for roles documentation."""

                _marker.__name__ = "roles_required"
                _marker._args = roles_tuple  # type: ignore[attr-defined]
                wrapped._decorators = getattr(wrapped, "_decorators", [])
                wrapped._decorators.append(_marker)  # type: ignore[attr-defined]

            # Store route information for OpenAPI documentation
            route_info = {
                "function": wrapped,
                "output_schema": output_schema,
                "input_schema": input_schema,
                "model": model,
                "group_tag": group_tag,
                "tag": kwargs.get("tag"),
                "summary": kwargs.get("summary"),
                "error_responses": kwargs.get("error_responses"),
                "many_to_many_model": kwargs.get("many_to_many_model"),
                "multiple": many or kwargs.get("multiple"),
                "parent": kwargs.get("parent_model"),
            }

            self.set_route(route_info)
            return wrapped

        return decorator

    @classmethod
    def get_templates_path(cls, folder_name="html", max_levels=3):
        """
        Recursively searches for the folder_name in the source directory
        or its parent directories up to max_levels levels.

        Args:
            folder_name (str): The name of the folder to search for. Default is "html".
            max_levels (int): Maximum number of levels to search upwards. Default is 3.

        Returns:
            str: The path to the folder if found, else None.
        """
        # Find the source directory of the class/module
        spec = importlib.util.find_spec(cls.__module__)
        source_dir = Path(os.path.split(spec.origin)[0])

        # Traverse up to max_levels levels
        for _level in range(max_levels):
            # Search for the folder in the current directory
            potential_path = source_dir / folder_name
            if potential_path.exists() and potential_path.is_dir():
                return str(potential_path)

            # Move to the parent directory for the next level search
            source_dir = source_dir.parent

        # Return None if the folder is not found
        return None

    def set_route(self, route: dict):
        """
        Adds a route to the route spec list, which is used to generate the api spec.

        Args:
            route (dict): The route object.
        """
        if not hasattr(route["function"], "_decorators"):
            route["function"]._decorators = []

        route["function"]._decorators.append(self.schema_constructor)

        if self.route_spec is None:
            self.route_spec = []

        self.route_spec.append(route)<|MERGE_RESOLUTION|>--- conflicted
+++ resolved
@@ -151,10 +151,6 @@
         server_fd = os.environ.get("WERKZEUG_SERVER_FD")
         return server_fd is not None and run_main != "true"
 
-<<<<<<< HEAD
-    def init_app(self, app: Flask, *args, **kwargs):
-        """Initialises the Architect object.
-=======
     def init_app(self, app: Flask, *args: Any, **kwargs: Any) -> None:
         """Initialise the extension for a given :class:`flask.Flask` app.
 
@@ -163,7 +159,6 @@
         (CORS) headers and automatic OpenAPI documentation. Any additional
         ``kwargs`` are forwarded to :meth:`init_api` and
         :meth:`init_apispec`.
->>>>>>> 3852afe8
 
         Args:
             app: The Flask application to register with.
