--- conflicted
+++ resolved
@@ -145,15 +145,12 @@
           :bdg:`type` ``str``
           :bdg-secondary:`Optional` :bdg-dark-line:`Global`
 
-<<<<<<< HEAD
         - Flask-Caching backend used for caching ``GET`` responses. Specify
           names like ``RedisCache`` when the ``flask-caching`` package is
           installed. Without that dependency, only ``SimpleCache`` is supported
           through a small built-in fallback; other values raise a runtime
           error.
-=======
-        - Flask-Caching backend used for caching GET responses. Examples include ``SimpleCache`` and ``RedisCache``. Requires the ``flask-caching`` package. See :ref:`api_caching`.
->>>>>>> af02bb2a
+
     * - ``API_CACHE_TIMEOUT``
 
           :bdg:`default:` ``300``
