Core Settings
-------------

Essential configuration values needed to run ``flarchitect`` and control automatic route generation.

.. list-table::

    * - .. _TITLE:
          ``API_TITLE``

          :bdg:`default:` ``None``
          :bdg:`type` ``str``
          :bdg-danger:`Required` :bdg-dark-line:`Global`

        - Sets the display title of the generated documentation. Provide a concise project name or API identifier. Example: `tests/test_flask_config.py <https://github.com/lewis-morris/flarchitect/blob/master/tests/test_flask_config.py>`_.
    * - .. _VERSION:
          ``API_VERSION``

          :bdg:`default:` ``None``
          :bdg:`type` ``str``
          :bdg-danger:`Required` :bdg-dark-line:`Global`

        - Defines the version string shown in the docs header, helping consumers track API revisions. Example: `tests/test_flask_config.py <https://github.com/lewis-morris/flarchitect/blob/master/tests/test_flask_config.py>`_.
    * - .. _FULL_AUTO:
          ``FULL_AUTO``

          :bdg:`default:` ``True``
          :bdg:`type` ``bool``
          :bdg-secondary:`Optional` :bdg-dark-line:`Global`

        - When ``True`` ``flarchitect`` registers CRUD routes for all models at
          startup. Set to ``False`` to define routes manually.

        Example::

              class Config:
                  FULL_AUTO = False

    * - .. _AUTO_NAME_ENDPOINTS:
          ``AUTO_NAME_ENDPOINTS``

          :bdg:`default:` ``True``
          :bdg:`type` ``bool``
          :bdg-secondary:`Optional` :bdg-dark-line:`Global`

        - Automatically generates OpenAPI summaries from the schema and HTTP
          method when no summary is supplied. Disable to preserve custom
          summaries.

          Example::

              class Config:
                  AUTO_NAME_ENDPOINTS = False


Optional Settings
-----------------

Documentation Settings
~~~~~~~~~~~~~~~~~~~~~~

.. list-table::

    * - .. _CREATE_DOCS:
          ``API_CREATE_DOCS``

          :bdg:`default:` ``True``
          :bdg:`type` ``bool``
          :bdg-secondary:`Optional` :bdg-dark-line:`Global`

        - Controls whether ReDoc documentation is generated automatically. Set to ``False`` to disable docs in production or when using an external documentation tool. Accepts ``True`` or ``False``. Example: `tests/test_flask_config.py <https://github.com/lewis-morris/flarchitect/blob/master/tests/test_flask_config.py>`_.
    * - .. _DOCUMENTATION_HEADERS:
          ``API_DOCUMENTATION_HEADERS``

          :bdg:`default:` ````
          :bdg:`type` ``str``
          :bdg-secondary:`Optional` :bdg-dark-line:`Global`

        - Extra HTML placed in the <head> of the docs page. Supply meta tags or script includes as a string or template.
    * - .. _DOCUMENTATION_URL:
          ``API_DOCUMENTATION_URL``

          :bdg:`default:` ``/docs``
          :bdg:`type` ``str``
          :bdg-secondary:`Optional` :bdg-dark-line:`Global`

        - URL path where documentation is served. Useful for mounting docs under a custom route such as ``/redoc``. Accepts any valid path string. Example: `tests/test_flask_config.py <https://github.com/lewis-morris/flarchitect/blob/master/tests/test_flask_config.py>`_.
    * - .. _DOCUMENTATION_PASSWORD:
          ``API_DOCUMENTATION_PASSWORD``

          :bdg:`default:` ``None``
          :bdg:`type` ``str``
          :bdg-secondary:`Optional` :bdg-dark-line:`Global`

        - Protects docs and ``apispec.json`` with a simple password prompt. Users must enter this password on the docs login screen.
    * - .. _DOCUMENTATION_REQUIRE_AUTH:
          ``API_DOCUMENTATION_REQUIRE_AUTH``

          :bdg:`default:` ``False``
          :bdg:`type` ``bool``
          :bdg-secondary:`Optional` :bdg-dark-line:`Global`

        - When ``True`` the docs login screen accepts user account credentials in addition to the optional password. Requires ``API_AUTHENTICATE_METHOD`` to be configured.
    * - .. _DOCS_STYLE:
          ``API_DOCS_STYLE``

          :bdg:`default:` ``redoc``
          :bdg:`type` ``str``
          :bdg-secondary:`Optional` :bdg-dark-line:`Global`

        - Selects the documentation UI style. Use ``redoc`` (default) or ``swagger`` to render with Swagger UI.
    * - .. _SPEC_ROUTE:
          ``API_SPEC_ROUTE``

          :bdg:`default:` ``/openapi.json``
          :bdg:`type` ``str``
          :bdg-secondary:`Optional` :bdg-dark-line:`Global`

        - Path where the raw OpenAPI document is served. Override to change the
          URL exposed by the automatic endpoint.
    * - .. _LOGO_URL:
          ``API_LOGO_URL``

          :bdg:`default:` ``None``
          :bdg:`type` ``str``
          :bdg-secondary:`Optional` :bdg-dark-line:`Global`

        - URL or path to an image used as the documentation logo. Useful for branding or product recognition. Example: `tests/test_flask_config.py <https://github.com/lewis-morris/flarchitect/blob/master/tests/test_flask_config.py>`_.
    * - .. _LOGO_BACKGROUND:
          ``API_LOGO_BACKGROUND``

          :bdg:`default:` ``None``
          :bdg:`type` ``str``
          :bdg-secondary:`Optional` :bdg-dark-line:`Global`

        - Sets the background colour behind the logo, allowing alignment with corporate branding. Accepts any CSS colour string. Example: `tests/test_flask_config.py <https://github.com/lewis-morris/flarchitect/blob/master/tests/test_flask_config.py>`_.
<<<<<<< HEAD
    * - ``API_OPENAPI_FIELD_EXAMPLE_DEFAULTS``

          :bdg:`default:` ``{"Integer": 1, "Float": 1.23, "Decimal": 9.99, "Boolean": True}``
          :bdg:`type` ``dict``
          :bdg-secondary:`Optional` :bdg-dark-line:`Global`

        - Mapping of Marshmallow field names to example values used when no explicit ``example`` metadata is provided.
    * - ``API_DESCRIPTION``
=======
    * - .. _DESCRIPTION:
          ``API_DESCRIPTION``
>>>>>>> 4440f15d

          :bdg:`type` ``str or str path``
          :bdg-secondary:`Optional` :bdg-dark-line:`Global`

        - Accepts free text or a filepath to a Jinja template and supplies the description shown on the docs landing page. Useful for providing an overview or dynamically generated content using ``{config.xxxx}`` placeholders. Example: `tests/test_flask_config.py <https://github.com/lewis-morris/flarchitect/blob/master/tests/test_flask_config.py>`_.
    * - .. _CONTACT_NAME:
          ``API_CONTACT_NAME``

          :bdg:`default:` ``None``
          :bdg:`type` ``str``
          :bdg-secondary:`Optional` :bdg-dark-line:`Global`

        - Human-readable name for API support or maintainer shown in the docs. Leave ``None`` to omit the contact block. Example: `tests/test_flask_config.py <https://github.com/lewis-morris/flarchitect/blob/master/tests/test_flask_config.py>`_.
    * - .. _CONTACT_EMAIL:
          ``API_CONTACT_EMAIL``

          :bdg:`default:` ``None``
          :bdg:`type` ``str``
          :bdg-secondary:`Optional` :bdg-dark-line:`Global`

        - Email address displayed for support requests. Use when consumers need a direct channel for help. Example: `tests/test_flask_config.py <https://github.com/lewis-morris/flarchitect/blob/master/tests/test_flask_config.py>`_.
    * - .. _CONTACT_URL:
          ``API_CONTACT_URL``

          :bdg:`default:` ``None``
          :bdg:`type` ``str``
          :bdg-secondary:`Optional` :bdg-dark-line:`Global`

        - Website or documentation page for further assistance. Set to ``None`` to hide the link. Example: `tests/test_flask_config.py <https://github.com/lewis-morris/flarchitect/blob/master/tests/test_flask_config.py>`_.
    * - .. _LICENCE_NAME:
          ``API_LICENCE_NAME``

          :bdg:`default:` ``None``
          :bdg:`type` ``str``
          :bdg-secondary:`Optional` :bdg-dark-line:`Global`

        - Name of the licence governing the API, e.g., ``MIT`` or ``Apache-2.0``. Helps consumers understand usage rights. Example: `tests/test_flask_config.py <https://github.com/lewis-morris/flarchitect/blob/master/tests/test_flask_config.py>`_.
    * - .. _LICENCE_URL:
          ``API_LICENCE_URL``

          :bdg:`default:` ``None``
          :bdg:`type` ``str``
          :bdg-secondary:`Optional` :bdg-dark-line:`Global`

        - URL linking to the full licence text for transparency. Set to ``None`` to omit. Example: `tests/test_flask_config.py <https://github.com/lewis-morris/flarchitect/blob/master/tests/test_flask_config.py>`_.
    * - .. _SERVER_URLS:
          ``API_SERVER_URLS``

          :bdg:`default:` ``None``
          :bdg:`type` ``list[dict]``
          :bdg-secondary:`Optional` :bdg-dark-line:`Global`

        - List of server objects defining environments where the API is hosted. Each dict may include ``url`` and ``description`` keys. Ideal for multi-environment setups. Example: `tests/test_flask_config.py <https://github.com/lewis-morris/flarchitect/blob/master/tests/test_flask_config.py>`_.
    * - .. _DOC_HTML_HEADERS:
          ``API_DOC_HTML_HEADERS``

          :bdg:`default:` ``None``
          :bdg:`type` ``str``
          :bdg-secondary:`Optional` :bdg-dark-line:`Global`

        - HTML ``<head>`` snippets inserted into the documentation page. Use to add meta tags or analytics scripts. Example: `tests/test_flask_config.py <https://github.com/lewis-morris/flarchitect/blob/master/tests/test_flask_config.py>`_.

Routing and Behaviour
~~~~~~~~~~~~~~~~~~~~~

.. list-table::

    * - .. _PREFIX:
          ``API_PREFIX``

          :bdg:`default:` ``/api``
          :bdg:`type` ``str``
          :bdg-secondary:`Optional` :bdg-dark-line:`Global`

        - Base path prefix applied to all API routes. Adjust when mounting the API under a subpath such as ``/v1``. Example: `tests/test_flask_config.py <https://github.com/lewis-morris/flarchitect/blob/master/tests/test_flask_config.py>`_.
    * - .. _CACHE_TYPE:
          ``API_CACHE_TYPE``

          :bdg:`default:` ``None``
          :bdg:`type` ``str``
          :bdg-secondary:`Optional` :bdg-dark-line:`Global`

        - Flask-Caching backend used for caching ``GET`` responses. Specify
          names like ``RedisCache`` when the ``flask-caching`` package is
          installed. Without that dependency, only ``SimpleCache`` is supported
          through a small built-in fallback; other values raise a runtime
          error.

    * - .. _CACHE_TIMEOUT:
          ``API_CACHE_TIMEOUT``

          :bdg:`default:` ``300``
          :bdg:`type` ``int``
          :bdg-secondary:`Optional` :bdg-dark-line:`Global`

        - Expiry time in seconds for cached responses. Only applicable when ``API_CACHE_TYPE`` is set. See :ref:`api_caching`.
    * - .. _ENABLE_CORS:
          ``API_ENABLE_CORS``

          :bdg:`default:` ``False``
          :bdg:`type` ``bool``
          :bdg-secondary:`Optional` :bdg-dark-line:`Global`

        - Enables Cross-Origin Resource Sharing. If ``flask-cors`` is present
          the settings are delegated to it; otherwise a minimal
          ``Access-Control-Allow-Origin`` header is applied based on
          ``CORS_RESOURCES``.
    * - .. _XML_AS_TEXT:
          ``API_XML_AS_TEXT``

          :bdg:`default:` ``False``
          :bdg:`type` ``bool``
          :bdg-secondary:`Optional` :bdg-dark-line:`Global`

        - When ``True``, XML responses are served with ``text/xml`` instead of ``application/xml`` for broader client compatibility.
    * - .. _VERBOSITY_LEVEL:
          ``API_VERBOSITY_LEVEL``

          :bdg:`default:` ``1``
          :bdg:`type` ``int``
          :bdg-secondary:`Optional` :bdg-dark-line:`Global`

        - Verbosity for console output during API generation. ``0`` silences logs while higher values provide more detail. Example: `tests/test_model_meta/model_meta/config.py <https://github.com/lewis-morris/flarchitect/blob/master/tests/test_model_meta/model_meta/config.py>`_.
    * - .. _ENDPOINT_CASE:
          ``API_ENDPOINT_CASE``

          :bdg:`default:` ``kebab``
          :bdg:`type` ``string``
          :bdg-secondary:`Optional` :bdg-dark-line:`Global`

        - Case style for generated endpoint URLs such as ``kebab`` or ``snake``. Choose to match your project's conventions. Example: `tests/test_flask_config.py <https://github.com/lewis-morris/flarchitect/blob/master/tests/test_flask_config.py>`_.
    * - .. _ENDPOINT_NAMER:
          ``API_ENDPOINT_NAMER``

          :bdg:`default:` ``endpoint_namer``
          :bdg:`type` ``callable``
          :bdg-secondary:`Optional` :bdg-dark-line:`Global`

        - Function that generates endpoint names from models. Override to customise URL naming behaviour.

Serialisation Settings
~~~~~~~~~~~~~~~~~~~~~~

.. list-table::

    * - .. _FIELD_CASE:
          ``API_FIELD_CASE``

          :bdg:`default:` ``snake``
          :bdg:`type` ``string``
          :bdg-secondary:`Optional` :bdg-dark-line:`Global`

        - Determines the case used for field names in responses, e.g., ``snake`` or ``camel``. Helps integrate with client expectations. Example: `tests/test_flask_config.py <https://github.com/lewis-morris/flarchitect/blob/master/tests/test_flask_config.py>`_.
    * - .. _SCHEMA_CASE:
          ``API_SCHEMA_CASE``

          :bdg:`default:` ``camel``
          :bdg:`type` ``string``
          :bdg-secondary:`Optional` :bdg-dark-line:`Global`

        - Naming convention for generated schemas. Options include ``camel`` or ``snake`` depending on tooling preferences. Example: `tests/test_flask_config.py <https://github.com/lewis-morris/flarchitect/blob/master/tests/test_flask_config.py>`_.
    * - .. _PRINT_EXCEPTIONS:
          ``API_PRINT_EXCEPTIONS``

          :bdg:`default:` ``True``
          :bdg:`type` ``bool``
          :bdg-secondary:`Optional` :bdg-dark-line:`Global`

        - Toggles Flask's exception printing in responses. Disable in production for cleaner error messages. Options: ``True`` or ``False``.
    * - .. _BASE_MODEL:
          ``API_BASE_MODEL``

          :bdg:`default:` ``None``
          :bdg:`type` ``Model``
          :bdg-secondary:`Optional` :bdg-dark-line:`Global`

        - Root SQLAlchemy model used for generating documentation and inferring defaults. Typically the base ``db.Model`` class.
    * - .. _BASE_SCHEMA:
          ``API_BASE_SCHEMA``

          :bdg:`default:` ``AutoSchema``
          :bdg:`type` ``Schema``
          :bdg-secondary:`Optional` :bdg-dark-line:`Global`

        - Base schema class used for model serialisation. Override with a custom schema to adjust marshmallow behaviour. Example: `tests/test_flask_config.py <https://github.com/lewis-morris/flarchitect/blob/master/tests/test_flask_config.py>`_.
    * - .. _AUTO_VALIDATE:
          ``API_AUTO_VALIDATE``

          :bdg:`default:` ``True``
          :bdg:`type` ``bool``
          :bdg-secondary:`Optional` :bdg-dark-line:`Model`

        - Automatically validate incoming data against field types and formats. Disable for maximum performance at the risk of accepting invalid data.
    * - .. _GLOBAL_PRE_DESERIALIZE_HOOK:
          ``API_GLOBAL_PRE_DESERIALIZE_HOOK``

          :bdg:`default:` ``None``
          :bdg:`type` ``callable``
          :bdg-secondary:`Optional` :bdg-dark-line:`Global`

        - Callable run on the raw request body before deserialisation. Use it to normalise or sanitise payloads globally.
    * - .. _ALLOW_CASCADE_DELETE:
          ``API_ALLOW_CASCADE_DELETE``

          :bdg-secondary:`Optional` 

        - Allows cascading deletes on related models when a parent is removed. Use with caution to avoid accidental data loss. Example: `tests/test_flask_config.py <https://github.com/lewis-morris/flarchitect/blob/master/tests/test_flask_config.py>`_.
    * - .. _IGNORE_UNDERSCORE_ATTRIBUTES:
          ``API_IGNORE_UNDERSCORE_ATTRIBUTES``

          :bdg:`default:` ``True``
          :bdg:`type` ``bool``
          :bdg-secondary:`Optional` :bdg-dark-line:`Model`

        - Ignores attributes prefixed with ``_`` during serialisation to keep internal fields hidden. Example: `tests/test_flask_config.py <https://github.com/lewis-morris/flarchitect/blob/master/tests/test_flask_config.py>`_.
    * - .. _SERIALIZATION_TYPE:
          ``API_SERIALIZATION_TYPE``

          :bdg-secondary:`Optional`

        - Output format for serialised data. Options include ``url`` (default), ``json``, ``dynamic`` and ``hybrid``. Determines how responses are rendered. Example: `tests/test_flask_config.py <https://github.com/lewis-morris/flarchitect/blob/master/tests/test_flask_config.py>`_.
    * - .. _SERIALIZATION_DEPTH:
          ``API_SERIALIZATION_DEPTH``

          :bdg-secondary:`Optional` 

        - Depth for nested relationship serialisation. Higher numbers include deeper related objects, impacting performance.
    * - .. _DUMP_HYBRID_PROPERTIES:
          ``API_DUMP_HYBRID_PROPERTIES``

          :bdg:`default:` ``True``
          :bdg:`type` ``bool``
          :bdg-secondary:`Optional` :bdg-dark-line:`Model`

        - Includes hybrid SQLAlchemy properties in serialised output. Disable to omit computed attributes. Example: `tests/test_flask_config.py <https://github.com/lewis-morris/flarchitect/blob/master/tests/test_flask_config.py>`_.
    * - .. _ADD_RELATIONS:
          ``API_ADD_RELATIONS``

          :bdg:`default:` ``True``
          :bdg:`type` ``bool``
          :bdg-secondary:`Optional` :bdg-dark-line:`Model`

        - Adds relationship fields to serialised output, enabling nested data representation. Example: `tests/test_flask_config.py <https://github.com/lewis-morris/flarchitect/blob/master/tests/test_flask_config.py>`_.
    * - .. _PAGINATION_SIZE_DEFAULT:
          ``API_PAGINATION_SIZE_DEFAULT``

          :bdg:`default:` ``20``
          :bdg:`type` ``int``
          :bdg-secondary:`Optional` :bdg-dark-line:`Global`

        - Default number of items returned per page when pagination is enabled. Set lower for lightweight responses. Example: `tests/test_api_filters.py <https://github.com/lewis-morris/flarchitect/blob/master/tests/test_api_filters.py>`_.
    * - .. _PAGINATION_SIZE_MAX:
          ``API_PAGINATION_SIZE_MAX``

          :bdg:`default:` ``100``
          :bdg:`type` ``int``
          :bdg-secondary:`Optional` :bdg-dark-line:`Global`

        - Maximum allowed page size to prevent clients requesting excessive data. Adjust based on performance considerations.
    * - .. _READ_ONLY:
          ``API_READ_ONLY``

          :bdg:`default:` ``True``
          :bdg:`type` ``bool``
          :bdg-secondary:`Optional` :bdg-dark-line:`Model`

        - When ``True``, only read operations are allowed on models, blocking writes for safety. Example: `tests/test_flask_config.py <https://github.com/lewis-morris/flarchitect/blob/master/tests/test_flask_config.py>`_.

Query Options
~~~~~~~~~~~~~

.. list-table::

    * - .. _ALLOW_ORDER_BY:
          ``API_ALLOW_ORDER_BY``

          :bdg:`default:` ``True``
          :bdg:`type` ``bool``
          :bdg-secondary:`Optional` :bdg-dark-line:`Model`

        - Enables ``order_by`` query parameter to sort results. Disable to enforce fixed ordering. Example: `tests/test_flask_config.py <https://github.com/lewis-morris/flarchitect/blob/master/tests/test_flask_config.py>`_.
    * - .. _ALLOW_FILTERS:
          ``API_ALLOW_FILTERS``

          :bdg:`default:` ``True``
          :bdg:`type` ``bool``
          :bdg-secondary:`Optional` :bdg-dark-line:`Model`

        - Allows filtering using query parameters. Useful for building rich search functionality. Example: `tests/test_flask_config.py <https://github.com/lewis-morris/flarchitect/blob/master/tests/test_flask_config.py>`_.
    * - .. _ALLOW_JOIN:
          ``API_ALLOW_JOIN``

          :bdg:`default:` ``False``
          :bdg:`type` ``bool``
          :bdg-secondary:`Optional` :bdg-dark-line:`Model`

        - Enables ``join`` query parameter to include related resources in queries.
    * - .. _ALLOW_GROUPBY:
          ``API_ALLOW_GROUPBY``

          :bdg:`default:` ``False``
          :bdg:`type` ``bool``
          :bdg-secondary:`Optional` :bdg-dark-line:`Model`

        - Enables ``groupby`` query parameter for grouping results.
    * - .. _ALLOW_AGGREGATION:
          ``API_ALLOW_AGGREGATION``

          :bdg:`default:` ``False``
          :bdg:`type` ``bool``
          :bdg-secondary:`Optional` :bdg-dark-line:`Model`

        - Allows aggregate functions like ``field|label__sum`` for summarising data.
    * - .. _ALLOW_SELECT_FIELDS:
          ``API_ALLOW_SELECT_FIELDS``

          :bdg:`default:` ``True``
          :bdg:`type` ``bool``
          :bdg-secondary:`Optional` :bdg-dark-line:`Model`

        - Allows clients to specify which fields to return, reducing payload size. Example: `tests/test_flask_config.py <https://github.com/lewis-morris/flarchitect/blob/master/tests/test_flask_config.py>`_.

Method Access Control
~~~~~~~~~~~~~~~~~~~~~

.. list-table::

    * - .. _ALLOWED_METHODS:
          ``API_ALLOWED_METHODS``

          :bdg:`default:` ``[]``
          :bdg:`type` ``list[str]``
          :bdg-secondary:`Optional` :bdg-dark-line:`Model`

        - Explicit list of HTTP methods permitted on routes. Only methods in this list are enabled.
    * - .. _BLOCK_METHODS:
          ``API_BLOCK_METHODS``

          :bdg:`default:` ``[]``
          :bdg:`type` ``list[str]``
          :bdg-secondary:`Optional` :bdg-dark-line:`Model`

        - Methods that should be disabled even if allowed elsewhere, e.g., ``["DELETE", "POST"]`` for read-only APIs.

Authentication Settings
~~~~~~~~~~~~~~~~~~~~~~~

.. list-table::

    * - .. _AUTHENTICATE:
          ``API_AUTHENTICATE``

          :bdg-secondary:`Optional` 

        - Enables authentication on all routes. When provided, requests must pass the configured authentication check. Example: `tests/test_authentication.py <https://github.com/lewis-morris/flarchitect/blob/master/tests/test_authentication.py>`_.
    * - .. _AUTHENTICATE_METHOD:
          ``API_AUTHENTICATE_METHOD``

          :bdg-secondary:`Optional` 

        - Name of the authentication method used, such as ``jwt`` or ``basic``. Determines which auth backend to apply. Example: `tests/test_authentication.py <https://github.com/lewis-morris/flarchitect/blob/master/tests/test_authentication.py>`_.
    * - .. _CREDENTIAL_HASH_FIELD:
          ``API_CREDENTIAL_HASH_FIELD``

          :bdg:`default:` ``None``
          :bdg:`type` ``str``
          :bdg-secondary:`Optional` :bdg-dark-line:`Global`

        - Field on the user model storing a hashed credential for API key auth. Required when using ``api_key`` authentication.
    * - .. _CREDENTIAL_CHECK_METHOD:
          ``API_CREDENTIAL_CHECK_METHOD``

          :bdg:`default:` ``None``
          :bdg:`type` ``str``
          :bdg-secondary:`Optional` :bdg-dark-line:`Global`

        - Name of the method on the user model that validates a plaintext credential, such as ``check_password``.
    * - .. _KEY_AUTH_AND_RETURN_METHOD:
          ``API_KEY_AUTH_AND_RETURN_METHOD``

          :bdg:`default:` ``None``
          :bdg:`type` ``callable``
          :bdg-secondary:`Optional` :bdg-dark-line:`Global`

        - Custom function for API key auth that receives a key and returns the matching user object.
    * - .. _USER_LOOKUP_FIELD:
          ``API_USER_LOOKUP_FIELD``

          :bdg:`default:` ``None``
          :bdg:`type` ``str``
          :bdg-secondary:`Optional` :bdg-dark-line:`Global`

        - Attribute used to locate a user, e.g., ``username`` or ``email``.
    * - .. _CUSTOM_AUTH:
          ``API_CUSTOM_AUTH``

          :bdg:`default:` ``None``
          :bdg:`type` ``callable``
          :bdg-secondary:`Optional` :bdg-dark-line:`Global`

        - Callable invoked when ``API_AUTHENTICATE_METHOD`` includes ``"custom"``. It must return the authenticated user or ``None``.
    * - .. _USER_MODEL:
          ``API_USER_MODEL``

            :bdg-secondary:`Optional`

          - Import path for the user model leveraged during authentication workflows. Example: `tests/test_authentication.py <https://github.com/lewis-morris/flarchitect/blob/master/tests/test_authentication.py>`_.
    * - .. _JWT_EXPIRY_TIME:
          ``API_JWT_EXPIRY_TIME``

          :bdg:`default:` ``360``
          :bdg:`type` ``int``
          :bdg-secondary:`Optional` :bdg-dark-line:`Global`

        - Minutes an access token remains valid before requiring a refresh.
    * - .. _JWT_REFRESH_EXPIRY_TIME:
          ``API_JWT_REFRESH_EXPIRY_TIME``

          :bdg:`default:` ``2880``
          :bdg:`type` ``int``
          :bdg-secondary:`Optional` :bdg-dark-line:`Global`

        - Minutes a refresh token stays valid. Defaults to two days (``2880`` minutes).

Callback Hooks
~~~~~~~~~~~~~~

.. list-table::

    * - .. _GLOBAL_SETUP_CALLBACK:
          ``API_GLOBAL_SETUP_CALLBACK``

          :bdg:`default:` ``None``
          :bdg:`type` ``callable``
          :bdg-secondary:`Optional` :bdg-dark-line:`Global`

        - Runs before any model-specific processing.
    * - .. _FILTER_CALLBACK:
          ``API_FILTER_CALLBACK``

          :bdg:`default:` ``None``
          :bdg:`type` ``callable``
          :bdg-secondary:`Optional` :bdg-dark-line:`Model`

        - Adjusts the SQLAlchemy query before filters or pagination are applied.
    * - .. _ADD_CALLBACK:
          ``API_ADD_CALLBACK``

          :bdg:`default:` ``None``
          :bdg:`type` ``callable``
          :bdg-secondary:`Optional` :bdg-dark-line:`Model`

        - Invoked prior to committing a new object to the database.
    * - .. _UPDATE_CALLBACK:
          ``API_UPDATE_CALLBACK``

          :bdg:`default:` ``None``
          :bdg:`type` ``callable``
          :bdg-secondary:`Optional` :bdg-dark-line:`Model`

        - Called before persisting changes to an existing object.
    * - .. _REMOVE_CALLBACK:
          ``API_REMOVE_CALLBACK``

          :bdg:`default:` ``None``
          :bdg:`type` ``callable``
          :bdg-secondary:`Optional` :bdg-dark-line:`Model`

        - Executed before deleting an object from the database.
    * - .. _SETUP_CALLBACK:
          ``API_SETUP_CALLBACK``

          :bdg:`default:` ``None``
          :bdg:`type` ``callable``
          :bdg-secondary:`Optional` :bdg-dark-line:`Model Method`

        - Function executed before processing a request, ideal for setup tasks or validation. Example: `tests/test_flask_config.py <https://github.com/lewis-morris/flarchitect/blob/master/tests/test_flask_config.py>`_.
    * - .. _RETURN_CALLBACK:
          ``API_RETURN_CALLBACK``

          :bdg:`default:` ``None``
          :bdg:`type` ``callable``
          :bdg-secondary:`Optional` :bdg-dark-line:`Model Method`

        - Callback invoked to modify the response payload before returning it to the client. Example: `tests/test_flask_config.py <https://github.com/lewis-morris/flarchitect/blob/master/tests/test_flask_config.py>`_.
    * - .. _ERROR_CALLBACK:
          ``API_ERROR_CALLBACK``

          :bdg:`default:` ``None``
          :bdg:`type` ``callable``
          :bdg-secondary:`Optional` :bdg-dark-line:`Global`

        - Error-handling hook allowing custom formatting or logging of exceptions. Example: `tests/test_flask_config.py <https://github.com/lewis-morris/flarchitect/blob/master/tests/test_flask_config.py>`_.
    * - .. _DUMP_CALLBACK:
          ``API_DUMP_CALLBACK``

          :bdg:`default:` ``None``
          :bdg:`type` ``callable``
          :bdg-secondary:`Optional` :bdg-dark-line:`Model Method`

        - Post-serialisation hook to adjust data after Marshmallow dumping.
    * - .. _FINAL_CALLBACK:
          ``API_FINAL_CALLBACK``

          :bdg:`default:` ``None``
          :bdg:`type` ``callable``
          :bdg-secondary:`Optional` :bdg-dark-line:`Global`

        - Executes just before the response is serialised and returned to the client.
    * - .. _ADDITIONAL_QUERY_PARAMS:
          ``API_ADDITIONAL_QUERY_PARAMS``

          :bdg:`default:` ``None``
          :bdg:`type` ``list[dict]``
          :bdg-secondary:`Optional` :bdg-dark-line:`Model Method`

        - Extra query parameters supported by the endpoint. Each dict may contain ``name`` and ``schema`` keys. Example: `tests/test_flask_config.py <https://github.com/lewis-morris/flarchitect/blob/master/tests/test_flask_config.py>`_.

Response Metadata
~~~~~~~~~~~~~~~~~

.. list-table::

    * - .. _DUMP_DATETIME:
          ``API_DUMP_DATETIME``

          :bdg:`default:` ``True``
          :bdg:`type` ``bool``
          :bdg-secondary:`Optional` :bdg-dark-line:`Global`

        - Appends the current UTC timestamp to responses for auditing. Example: `tests/test_flask_config.py <https://github.com/lewis-morris/flarchitect/blob/master/tests/test_flask_config.py>`_.
    * - .. _DUMP_VERSION:
          ``API_DUMP_VERSION``

          :bdg:`default:` ``True``
          :bdg:`type` ``bool``
          :bdg-secondary:`Optional` :bdg-dark-line:`Global`

        - Includes the API version string in every payload. Helpful for client-side caching. Example: `tests/test_flask_config.py <https://github.com/lewis-morris/flarchitect/blob/master/tests/test_flask_config.py>`_.
    * - .. _DUMP_STATUS_CODE:
          ``API_DUMP_STATUS_CODE``

          :bdg:`default:` ``True``
          :bdg:`type` ``bool``
          :bdg-secondary:`Optional` :bdg-dark-line:`Global`

        - Adds the HTTP status code to the serialised output, clarifying request outcomes. Example: `tests/test_flask_config.py <https://github.com/lewis-morris/flarchitect/blob/master/tests/test_flask_config.py>`_.
    * - .. _DUMP_RESPONSE_MS:
          ``API_DUMP_RESPONSE_MS``

          :bdg:`default:` ``True``
          :bdg:`type` ``bool``
          :bdg-secondary:`Optional` :bdg-dark-line:`Global`

        - Adds the elapsed request processing time in milliseconds to each response.
    * - .. _DUMP_TOTAL_COUNT:
          ``API_DUMP_TOTAL_COUNT``

          :bdg:`default:` ``True``
          :bdg:`type` ``bool``
          :bdg-secondary:`Optional` :bdg-dark-line:`Global`

        - Includes the total number of available records in list responses, aiding pagination UX.
    * - .. _DUMP_NULL_NEXT_URL:
          ``API_DUMP_NULL_NEXT_URL``

          :bdg:`default:` ``True``
          :bdg:`type` ``bool``
          :bdg-secondary:`Optional` :bdg-dark-line:`Global`

        - When pagination reaches the end, returns ``null`` for ``next`` URLs instead of omitting the key. Example: `tests/test_flask_config.py <https://github.com/lewis-morris/flarchitect/blob/master/tests/test_flask_config.py>`_.
    * - .. _DUMP_NULL_PREVIOUS_URL:
          ``API_DUMP_NULL_PREVIOUS_URL``

          :bdg:`default:` ``True``
          :bdg:`type` ``bool``
          :bdg-secondary:`Optional` :bdg-dark-line:`Global`

        - Ensures ``previous`` URLs are present even when no prior page exists by returning ``null``. Example: `tests/test_flask_config.py <https://github.com/lewis-morris/flarchitect/blob/master/tests/test_flask_config.py>`_.
    * - .. _DUMP_NULL_ERRORS:
          ``API_DUMP_NULL_ERRORS``

          :bdg:`default:` ``True``
          :bdg:`type` ``bool``
          :bdg-secondary:`Optional` :bdg-dark-line:`Global`

        - Ensures an ``errors`` key is always present in responses, defaulting to ``null`` when no errors occurred. Example: `tests/test_flask_config.py <https://github.com/lewis-morris/flarchitect/blob/master/tests/test_flask_config.py>`_.

Rate Limiting and Sessions
~~~~~~~~~~~~~~~~~~~~~~~~~~

.. list-table::

    * - .. _RATE_LIMIT:
          ``API_RATE_LIMIT``

          :bdg:`default:` ``None``
          :bdg:`type` ``str``
          :bdg-secondary:`Optional` :bdg-dark-line:`Model Method`

        - Rate limit string using Flask-Limiter syntax (e.g., ``100/minute``) to throttle requests. Example: `tests/test_flask_config.py <https://github.com/lewis-morris/flarchitect/blob/master/tests/test_flask_config.py>`_.
    * - .. _RATE_LIMIT_STORAGE_URI:
          ``API_RATE_LIMIT_STORAGE_URI``

          :bdg:`default:` ``None``
          :bdg:`type` ``str``
          :bdg-secondary:`Optional` :bdg-dark-line:`Global`

        - URI for the rate limiter's storage backend, e.g., ``redis://127.0.0.1:6379``.
          When omitted, ``flarchitect`` probes for Redis, Memcached, or MongoDB and falls back to in-memory storage.
          Use this to pin rate limiting to a specific service instead of auto-detection.
    * - .. _SESSION_GETTER:
          ``API_SESSION_GETTER``

          :bdg:`default:` ``None``
          :bdg:`type` ``callable``
          :bdg-secondary:`Optional` :bdg-dark-line:`Global`

        - Callable returning a SQLAlchemy :class:`~sqlalchemy.orm.Session`.
          Provides manual control over session retrieval when automatic
          resolution is insufficient, such as with custom session factories
          or multiple database binds. If unset, ``flarchitect`` attempts to
          locate the session via Flask-SQLAlchemy, model ``query`` attributes,
          or engine bindings.

Field Inclusion Controls
~~~~~~~~~~~~~~~~~~~~~~~~

.. list-table::

    * - .. _IGNORE_FIELDS:
          ``IGNORE_FIELDS``

          :bdg:`default:` ``None``
          :bdg:`type` ``list[str]``
          :bdg-secondary:`Optional` :bdg-dark-line:`Model Method`

        - Intended list of attributes hidden from both requests and responses.
          Use it when a column should never be accepted or exposed, such as ``internal_notes``.
          At present the core does not process this flag, so filtering must be handled manually.
    * - .. _IGNORE_OUTPUT_FIELDS:
          ``IGNORE_OUTPUT_FIELDS``

          :bdg:`default:` ``None``
          :bdg:`type` ``list[str]``
          :bdg-secondary:`Optional` :bdg-dark-line:`Model Method`

        - Fields accepted during writes but stripped from serialised responses—ideal for secrets like ``password``.
          This option is not yet wired into the serialiser; custom schema logic is required to enforce it.
    * - .. _IGNORE_INPUT_FIELDS:
          ``IGNORE_INPUT_FIELDS``

          :bdg:`default:` ``None``
          :bdg:`type` ``list[str]``
          :bdg-secondary:`Optional` :bdg-dark-line:`Model Method`

        - Attributes the API ignores if clients supply them, while still returning the values when present on the model.
          Useful for server-managed columns such as ``created_at``.
          Currently this flag is informational and does not trigger automatic filtering.

Soft Delete
~~~~~~~~~~~

.. list-table::

    * - .. _SOFT_DELETE:
          ``API_SOFT_DELETE``

          :bdg:`default:` ``False``
          :bdg:`type` ``bool``
          :bdg-secondary:`Optional` :bdg-dark-line:`Global`

        - Marks records as deleted rather than removing them from the database. See :ref:`soft-delete`.
          When enabled, ``DELETE`` swaps a configured attribute to its "deleted" value unless ``?cascade_delete=1`` is sent.
        - Example::

              class Config:
                  API_SOFT_DELETE = True
    * - .. _SOFT_DELETE_ATTRIBUTE:
          ``API_SOFT_DELETE_ATTRIBUTE``

          :bdg:`default:` ``None``
          :bdg:`type` ``str``
          :bdg-secondary:`Optional` :bdg-dark-line:`Global`

        - Model column that stores the delete state, such as ``status`` or ``is_deleted``.
          ``flarchitect`` updates this attribute to the "deleted" value during soft deletes.
          Example::

              API_SOFT_DELETE_ATTRIBUTE = "status"
    * - .. _SOFT_DELETE_VALUES:
          ``API_SOFT_DELETE_VALUES``

          :bdg:`default:` ``None``
          :bdg:`type` ``tuple``
          :bdg-secondary:`Optional` :bdg-dark-line:`Global`

        - Two-element tuple defining the active and deleted markers for ``API_SOFT_DELETE_ATTRIBUTE``.
          For example, ``("active", "deleted")`` or ``(1, 0)``.
          The second value is written when a soft delete occurs.
    * - .. _ALLOW_DELETE_RELATED:
          ``API_ALLOW_DELETE_RELATED``

          :bdg:`default:` ``True``
          :bdg:`type` ``bool``
          :bdg-secondary:`Optional` :bdg-dark-line:`Model Method`

        - Historical flag intended to control whether child records are deleted alongside their parent.
          The current deletion engine only honours ``API_ALLOW_CASCADE_DELETE``, so this setting is ignored.
          Leave it unset unless future versions reintroduce granular control.
    * - .. _ALLOW_DELETE_DEPENDENTS:
          ``API_ALLOW_DELETE_DEPENDENTS``

          :bdg:`default:` ``True``
          :bdg:`type` ``bool``
          :bdg-secondary:`Optional` :bdg-dark-line:`Model Method`

        - Companion flag to ``API_ALLOW_DELETE_RELATED`` covering association-table entries and similar dependents.
          Not currently evaluated by the code base; cascade behaviour hinges solely on ``API_ALLOW_CASCADE_DELETE``.
          Documented for completeness and potential future use.

Endpoint Summaries
~~~~~~~~~~~~~~~~~~

.. list-table::

    * - .. _GET_MANY_SUMMARY:
          ``GET_MANY_SUMMARY``

          :bdg:`default:` ``None``
          :bdg:`type` ``str``
          :bdg-secondary:`Optional` :bdg-dark-line:`Model Method`

        - Customises the ``summary`` line for list endpoints in the generated OpenAPI spec.
          Example: ``get_many_summary = "List all books"`` produces that phrase on ``GET /books``.
          Useful for clarifying collection responses at a glance.
    * - .. _GET_SINGLE_SUMMARY:
          ``GET_SINGLE_SUMMARY``

          :bdg:`default:` ``None``
          :bdg:`type` ``str``
          :bdg-secondary:`Optional` :bdg-dark-line:`Model Method`

        - Defines the doc summary for single-item ``GET`` requests.
          ``get_single_summary = "Fetch one book by ID"`` would appear beside ``GET /books/{id}``.
          Helps consumers quickly grasp endpoint intent.
    * - .. _POST_SUMMARY:
          ``POST_SUMMARY``

          :bdg:`default:` ``None``
          :bdg:`type` ``str``
          :bdg-secondary:`Optional` :bdg-dark-line:`Model Method`

        - Short line describing the create operation in documentation.
          For instance, ``post_summary = "Create a new book"`` labels ``POST /books`` accordingly.
          Particularly handy when auto-generated names need clearer wording.
    * - .. _PATCH_SUMMARY:
          ``PATCH_SUMMARY``

          :bdg:`default:` ``None``
          :bdg:`type` ``str``
          :bdg-secondary:`Optional` :bdg-dark-line:`Model Method`

        - Sets the summary for ``PATCH`` endpoints used in the OpenAPI docs.
          Example: ``patch_summary = "Update selected fields of a book"``.
          Provides readers with a concise explanation of partial updates.
<|MERGE_RESOLUTION|>--- conflicted
+++ resolved
@@ -126,6 +126,7 @@
           :bdg-secondary:`Optional` :bdg-dark-line:`Global`
 
         - URL or path to an image used as the documentation logo. Useful for branding or product recognition. Example: `tests/test_flask_config.py <https://github.com/lewis-morris/flarchitect/blob/master/tests/test_flask_config.py>`_.
+
     * - .. _LOGO_BACKGROUND:
           ``API_LOGO_BACKGROUND``
 
@@ -134,7 +135,7 @@
           :bdg-secondary:`Optional` :bdg-dark-line:`Global`
 
         - Sets the background colour behind the logo, allowing alignment with corporate branding. Accepts any CSS colour string. Example: `tests/test_flask_config.py <https://github.com/lewis-morris/flarchitect/blob/master/tests/test_flask_config.py>`_.
-<<<<<<< HEAD
+
     * - ``API_OPENAPI_FIELD_EXAMPLE_DEFAULTS``
 
           :bdg:`default:` ``{"Integer": 1, "Float": 1.23, "Decimal": 9.99, "Boolean": True}``
@@ -142,11 +143,9 @@
           :bdg-secondary:`Optional` :bdg-dark-line:`Global`
 
         - Mapping of Marshmallow field names to example values used when no explicit ``example`` metadata is provided.
-    * - ``API_DESCRIPTION``
-=======
+
     * - .. _DESCRIPTION:
           ``API_DESCRIPTION``
->>>>>>> 4440f15d
 
           :bdg:`type` ``str or str path``
           :bdg-secondary:`Optional` :bdg-dark-line:`Global`
