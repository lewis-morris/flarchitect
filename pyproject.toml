--- conflicted
+++ resolved
@@ -144,10 +144,7 @@
 [tool.semantic_release.commit_parser_options]
 # Treat these as patch bumps too
 patch_tags = ["fix", "perf", "docs", "chore", "refactor", "build", "ci", "style", "test"]
-<<<<<<< HEAD
-default_bump_level = "PATCH"   # NO_RELEASE | PATCH | MINOR | MAJOR
-=======
->>>>>>> fa2a92dc
+
 
 [tool.semantic_release.remote]
 name = "origin"
